// Copyright (c) 2011 The LevelDB Authors. All rights reserved.
// Use of this source code is governed by a BSD-style license that can be
// found in the LICENSE file. See the AUTHORS file for names of contributors.

#include <algorithm>
#include <memory>
#include <string>
#include <vector>

#include "cloud/aws/aws_env.h"
#include "env/mock_env.h"
#include "rocksdb/env.h"
#include "rocksdb/utilities/object_registry.h"
#include "util/logging.h"
#include "util/stderr_logger.h"
#include "util/testharness.h"

namespace rocksdb {

// Normalizes trivial differences across Envs such that these test cases can
// run on all Envs.
class NormalizingEnvWrapper : public EnvWrapper {
 public:
  explicit NormalizingEnvWrapper(Env* base) : EnvWrapper(base) {}

  // Removes . and .. from directory listing
  virtual Status GetChildren(const std::string& dir,
                             std::vector<std::string>* result) override {
    Status status = EnvWrapper::GetChildren(dir, result);
    if (status.ok()) {
      result->erase(std::remove_if(result->begin(), result->end(),
                                   [](const std::string& s) {
                                     return s == "." || s == "..";
                                   }),
                    result->end());
    }
    return status;
  }

  // Removes . and .. from directory listing
  virtual Status GetChildrenFileAttributes(
      const std::string& dir, std::vector<FileAttributes>* result) override {
    Status status = EnvWrapper::GetChildrenFileAttributes(dir, result);
    if (status.ok()) {
      result->erase(std::remove_if(result->begin(), result->end(),
                                   [](const FileAttributes& fa) {
                                     return fa.name == "." || fa.name == "..";
                                   }),
                    result->end());
    }
    return status;
  }
};

class EnvBasicTestWithParam : public testing::Test,
                              public ::testing::WithParamInterface<Env*> {
 public:
  Env* env_;
  const EnvOptions soptions_;
  std::string test_dir_;

  EnvBasicTestWithParam() : env_(GetParam()) {
    test_dir_ = test::PerThreadDBPath(env_, "env_basic_test");
  }

  void SetUp() { env_->CreateDirIfMissing(test_dir_); }

  void TearDown() {
    std::vector<std::string> files;
    env_->GetChildren(test_dir_, &files);
    for (const auto& file : files) {
      // don't know whether it's file or directory, try both. The tests must
      // only create files or empty directories, so one must succeed, else the
      // directory's corrupted.
      Status s = env_->DeleteFile(test_dir_ + "/" + file);
      if (!s.ok()) {
        ASSERT_OK(env_->DeleteDir(test_dir_ + "/" + file));
      }
    }
  }
};

class EnvMoreTestWithParam : public EnvBasicTestWithParam {};

static std::unique_ptr<Env> def_env(new NormalizingEnvWrapper(Env::Default()));
INSTANTIATE_TEST_CASE_P(EnvDefault, EnvBasicTestWithParam,
                        ::testing::Values(def_env.get()));
INSTANTIATE_TEST_CASE_P(EnvDefault, EnvMoreTestWithParam,
                        ::testing::Values(def_env.get()));

static std::unique_ptr<Env> mock_env(new MockEnv(Env::Default()));
INSTANTIATE_TEST_CASE_P(MockEnv, EnvBasicTestWithParam,
                        ::testing::Values(mock_env.get()));
#ifndef ROCKSDB_LITE

#ifdef USE_AWS
// Register an AWS env
void CreateAwsEnv(const std::string& dbpath,
                  std::unique_ptr<rocksdb::Env>* result) {
  std::shared_ptr<rocksdb::Logger> info_log;
  info_log.reset(new rocksdb::StderrLogger(rocksdb::InfoLogLevel::DEBUG_LEVEL));
  std::string aws_access_key_id;
  std::string aws_secret_access_key;
  std::string aws_region;
  Status st = rocksdb::AwsEnv::GetTestCredentials(
      &aws_access_key_id, &aws_secret_access_key, &aws_region);
  if (!st.ok()) {
    Log(InfoLogLevel::DEBUG_LEVEL, info_log, st.ToString().c_str());
    return;
  }
  rocksdb::CloudEnvOptions coptions;
  coptions.credentials.access_key_id = aws_access_key_id;
  coptions.credentials.secret_key = aws_secret_access_key;
  rocksdb::CloudEnv* s;
  ROCKS_LOG_INFO(info_log, "Created new aws env with path %s", dbpath.c_str());
  st = rocksdb::AwsEnv::NewAwsEnv(
      Env::Default(),
      "envtest." + AwsEnv::GetTestBucketSuffix(), dbpath, aws_region,
      "envtest." + AwsEnv::GetTestBucketSuffix(), dbpath, aws_region,
      coptions, std::move(info_log), &s);
  assert(st.ok());
  if (!st.ok()) {
    Log(InfoLogLevel::DEBUG_LEVEL, info_log, st.ToString().c_str());
    return;
  }
  ((CloudEnvImpl*)s)->TEST_DisableCloudManifest();
  ((AwsEnv*)s)->TEST_SetFileDeletionDelay(std::chrono::seconds(0));
  // If we are keeping wal in cloud storage, then tail it as well.
  // so that our unit tests can run to completion.
  if (!coptions.keep_local_log_files) {
    AwsEnv* aws = static_cast<AwsEnv*>(s);
    aws->StartTailingStream();
  }
  result->reset(new NormalizingEnvWrapper(s));
}
static rocksdb::Registrar<rocksdb::Env> s3_reg(
    "s3://.*",
    [](const std::string& uri, std::unique_ptr<rocksdb::Env>* env_guard) {
      CreateAwsEnv(uri, env_guard);
      return env_guard->get();
    });
#endif /* USE_AWS */

static std::unique_ptr<Env> mem_env(NewMemEnv(Env::Default()));
INSTANTIATE_TEST_CASE_P(MemEnv, EnvBasicTestWithParam,
                        ::testing::Values(mem_env.get()));

namespace {

// Returns a vector of 0 or 1 Env*, depending whether an Env is registered for
// TEST_ENV_URI.
//
// The purpose of returning an empty vector (instead of nullptr) is that gtest
// ValuesIn() will skip running tests when given an empty collection.
std::vector<Env*> GetCustomEnvs() {
  static Env* custom_env;
  static std::unique_ptr<Env> custom_env_guard;
  static bool init = false;
  if (!init) {
    init = true;
    const char* uri = getenv("TEST_ENV_URI");
    if (uri != nullptr) {
      custom_env = NewCustomObject<Env>(uri, &custom_env_guard);
    }
  }

  std::vector<Env*> res;
  if (custom_env != nullptr) {
    res.emplace_back(custom_env);
  }
  return res;
}

}  // anonymous namespace

INSTANTIATE_TEST_CASE_P(CustomEnv, EnvBasicTestWithParam,
                        ::testing::ValuesIn(GetCustomEnvs()));

INSTANTIATE_TEST_CASE_P(CustomEnv, EnvMoreTestWithParam,
                        ::testing::ValuesIn(GetCustomEnvs()));

#endif  // ROCKSDB_LITE

TEST_P(EnvBasicTestWithParam, Basics) {
  uint64_t file_size;
  std::unique_ptr<WritableFile> writable_file;
  std::vector<std::string> children;

  // Check that the directory is empty.
  ASSERT_EQ(Status::NotFound(), env_->FileExists(test_dir_ + "/non_existent"));
  ASSERT_TRUE(!env_->GetFileSize(test_dir_ + "/non_existent", &file_size).ok());
  ASSERT_OK(env_->GetChildren(test_dir_, &children));
  ASSERT_EQ(0U, children.size());

  // Create a file.
  ASSERT_OK(env_->NewWritableFile(test_dir_ + "/f", &writable_file, soptions_));
  ASSERT_OK(writable_file->Close());
  writable_file.reset();

  // Check that the file exists.
  ASSERT_OK(env_->FileExists(test_dir_ + "/f"));
  ASSERT_OK(env_->GetFileSize(test_dir_ + "/f", &file_size));
  ASSERT_EQ(0U, file_size);
  ASSERT_OK(env_->GetChildren(test_dir_, &children));
  ASSERT_EQ(1U, children.size());
  ASSERT_EQ("f", children[0]);
  ASSERT_OK(env_->DeleteFile(test_dir_ + "/f"));

  // Write to the file.
  ASSERT_OK(
      env_->NewWritableFile(test_dir_ + "/f1", &writable_file, soptions_));
  ASSERT_OK(writable_file->Append("abc"));
  ASSERT_OK(writable_file->Close());
  writable_file.reset();
  ASSERT_OK(
      env_->NewWritableFile(test_dir_ + "/f2", &writable_file, soptions_));
  ASSERT_OK(writable_file->Close());
  writable_file.reset();

  // Check for expected size.
  ASSERT_OK(env_->GetFileSize(test_dir_ + "/f1", &file_size));
  ASSERT_EQ(3U, file_size);

  // Check that renaming works.
  ASSERT_TRUE(
      !env_->RenameFile(test_dir_ + "/non_existent", test_dir_ + "/g").ok());
  ASSERT_OK(env_->RenameFile(test_dir_ + "/f1", test_dir_ + "/g"));
  ASSERT_EQ(Status::NotFound(), env_->FileExists(test_dir_ + "/f1"));
  ASSERT_OK(env_->FileExists(test_dir_ + "/g"));
  ASSERT_OK(env_->GetFileSize(test_dir_ + "/g", &file_size));
  ASSERT_EQ(3U, file_size);

  // Check that renaming overwriting works
  ASSERT_OK(env_->RenameFile(test_dir_ + "/f2", test_dir_ + "/g"));
  ASSERT_OK(env_->GetFileSize(test_dir_ + "/g", &file_size));
  ASSERT_EQ(0U, file_size);

  // Check that opening non-existent file fails.
  std::unique_ptr<SequentialFile> seq_file;
  std::unique_ptr<RandomAccessFile> rand_file;
  ASSERT_TRUE(!env_->NewSequentialFile(test_dir_ + "/non_existent", &seq_file,
                                       soptions_)
                   .ok());
  ASSERT_TRUE(!seq_file);
  ASSERT_TRUE(!env_->NewRandomAccessFile(test_dir_ + "/non_existent",
                                         &rand_file, soptions_)
                   .ok());
  ASSERT_TRUE(!rand_file);

  // Check that deleting works.
  ASSERT_TRUE(!env_->DeleteFile(test_dir_ + "/non_existent").ok());
  ASSERT_OK(env_->DeleteFile(test_dir_ + "/g"));
  ASSERT_EQ(Status::NotFound(), env_->FileExists(test_dir_ + "/g"));
  ASSERT_OK(env_->GetChildren(test_dir_, &children));
  ASSERT_EQ(0U, children.size());
  ASSERT_TRUE(
      env_->GetChildren(test_dir_ + "/non_existent", &children).IsNotFound());
}

TEST_P(EnvBasicTestWithParam, ReadWrite) {
  std::unique_ptr<WritableFile> writable_file;
  std::unique_ptr<SequentialFile> seq_file;
  std::unique_ptr<RandomAccessFile> rand_file;
  Slice result;
  char scratch[100];
  std::string fname = "/100.sst";

  ASSERT_OK(
      env_->NewWritableFile(test_dir_ + fname, &writable_file, soptions_));
  ASSERT_OK(writable_file->Append("hello "));
  ASSERT_OK(writable_file->Append("world"));
  ASSERT_OK(writable_file->Close());
  writable_file.reset();

  // Read sequentially.
  ASSERT_OK(env_->NewSequentialFile(test_dir_ + fname, &seq_file, soptions_));
  ASSERT_OK(seq_file->Read(5, &result, scratch));  // Read "hello".
  ASSERT_EQ(0, result.compare("hello"));
  ASSERT_OK(seq_file->Skip(1));
  ASSERT_OK(seq_file->Read(1000, &result, scratch));  // Read "world".
  ASSERT_EQ(0, result.compare("world"));
  ASSERT_OK(seq_file->Read(1000, &result, scratch));  // Try reading past EOF.
  ASSERT_EQ(0U, result.size());
  ASSERT_OK(seq_file->Skip(100));  // Try to skip past end of file.
  ASSERT_OK(seq_file->Read(1000, &result, scratch));
  ASSERT_EQ(0U, result.size());

  // Random reads.
  ASSERT_OK(
      env_->NewRandomAccessFile(test_dir_ + fname, &rand_file, soptions_));
  ASSERT_OK(rand_file->Read(6, 5, &result, scratch));  // Read "world".
  ASSERT_EQ(0, result.compare("world"));
  ASSERT_OK(rand_file->Read(0, 5, &result, scratch));  // Read "hello".
  ASSERT_EQ(0, result.compare("hello"));
  ASSERT_OK(rand_file->Read(10, 100, &result, scratch));  // Read "d".
  ASSERT_EQ(0, result.compare("d"));

  // Too high offset.
  ASSERT_TRUE(rand_file->Read(1000, 5, &result, scratch).ok());
  // delete test file
  ASSERT_TRUE(env_->DeleteFile(test_dir_ + fname).ok());
}

TEST_P(EnvBasicTestWithParam, Misc) {
  std::unique_ptr<WritableFile> writable_file;
  ASSERT_OK(env_->NewWritableFile(test_dir_ + "/b", &writable_file, soptions_));

  // These are no-ops, but we test they return success.
  ASSERT_OK(writable_file->Sync());
  ASSERT_OK(writable_file->Flush());
  ASSERT_OK(writable_file->Close());
  writable_file.reset();
}

TEST_P(EnvBasicTestWithParam, LargeWrite) {
  std::string fname = "/f.log";
  const size_t kWriteSize = 300 * 1024;
  char* scratch = new char[kWriteSize * 2];

  std::string write_data;
  for (size_t i = 0; i < kWriteSize; ++i) {
    write_data.append(1, static_cast<char>(i));
  }

<<<<<<< HEAD
  unique_ptr<WritableFile> writable_file;
  ASSERT_OK(
      env_->NewWritableFile(test_dir_ + fname, &writable_file, soptions_));
=======
  std::unique_ptr<WritableFile> writable_file;
  ASSERT_OK(env_->NewWritableFile(test_dir_ + "/f", &writable_file, soptions_));
>>>>>>> 641fae60
  ASSERT_OK(writable_file->Append("foo"));
  ASSERT_OK(writable_file->Append(write_data));
  ASSERT_OK(writable_file->Close());
  writable_file.reset();

  std::unique_ptr<SequentialFile> seq_file;
  Slice result;
  ASSERT_OK(env_->NewSequentialFile(test_dir_ + fname, &seq_file, soptions_));
  ASSERT_OK(seq_file->Read(3, &result, scratch));  // Read "foo".
  ASSERT_EQ(0, result.compare("foo"));

  size_t read = 0;
  std::string read_data;
  while (read < kWriteSize) {
    ASSERT_OK(seq_file->Read(kWriteSize - read, &result, scratch));
    read_data.append(result.data(), result.size());
    read += result.size();
  }
  ASSERT_TRUE(write_data == read_data);
  delete[] scratch;
}

TEST_P(EnvMoreTestWithParam, GetModTime) {
  ASSERT_OK(env_->CreateDirIfMissing(test_dir_ + "/dir1"));
  uint64_t mtime1 = 0x0;
  ASSERT_OK(env_->GetFileModificationTime(test_dir_ + "/dir1", &mtime1));
}

TEST_P(EnvMoreTestWithParam, MakeDir) {
  ASSERT_OK(env_->CreateDir(test_dir_ + "/j"));
  ASSERT_OK(env_->FileExists(test_dir_ + "/j"));
  std::vector<std::string> children;
  env_->GetChildren(test_dir_, &children);
  ASSERT_EQ(1U, children.size());
  // fail because file already exists
  ASSERT_TRUE(!env_->CreateDir(test_dir_ + "/j").ok());
  ASSERT_OK(env_->CreateDirIfMissing(test_dir_ + "/j"));
  ASSERT_OK(env_->DeleteDir(test_dir_ + "/j"));
  ASSERT_EQ(Status::NotFound(), env_->FileExists(test_dir_ + "/j"));
}

TEST_P(EnvMoreTestWithParam, GetChildren) {
  // empty folder returns empty vector
  std::vector<std::string> children;
  std::vector<Env::FileAttributes> childAttr;
  ASSERT_OK(env_->CreateDirIfMissing(test_dir_));
  ASSERT_OK(env_->GetChildren(test_dir_, &children));
  ASSERT_OK(env_->FileExists(test_dir_));
  ASSERT_OK(env_->GetChildrenFileAttributes(test_dir_, &childAttr));
  ASSERT_EQ(0U, children.size());
  ASSERT_EQ(0U, childAttr.size());

  // folder with contents returns relative path to test dir
  ASSERT_OK(env_->CreateDirIfMissing(test_dir_ + "/niu"));
  ASSERT_OK(env_->CreateDirIfMissing(test_dir_ + "/you"));
  ASSERT_OK(env_->CreateDirIfMissing(test_dir_ + "/guo"));
  ASSERT_OK(env_->GetChildren(test_dir_, &children));
  ASSERT_OK(env_->GetChildrenFileAttributes(test_dir_, &childAttr));
  ASSERT_EQ(3U, children.size());
  ASSERT_EQ(3U, childAttr.size());
  for (auto each : children) {
    env_->DeleteDir(test_dir_ + "/" + each);
  }  // necessary for default POSIX env

  // non-exist directory returns IOError
  ASSERT_OK(env_->DeleteDir(test_dir_));
  ASSERT_TRUE(!env_->FileExists(test_dir_).ok());
  ASSERT_TRUE(!env_->GetChildren(test_dir_, &children).ok());
  ASSERT_TRUE(!env_->GetChildrenFileAttributes(test_dir_, &childAttr).ok());

  // if dir is a file, returns IOError
  ASSERT_OK(env_->CreateDir(test_dir_));
  std::unique_ptr<WritableFile> writable_file;
  ASSERT_OK(
      env_->NewWritableFile(test_dir_ + "/file", &writable_file, soptions_));
  ASSERT_OK(writable_file->Close());
  writable_file.reset();
  ASSERT_TRUE(!env_->GetChildren(test_dir_ + "/file", &children).ok());
  ASSERT_EQ(0U, children.size());
}

}  // namespace rocksdb
int main(int argc, char** argv) {
  ::testing::InitGoogleTest(&argc, argv);
  return RUN_ALL_TESTS();
}<|MERGE_RESOLUTION|>--- conflicted
+++ resolved
@@ -2,17 +2,14 @@
 // Use of this source code is governed by a BSD-style license that can be
 // found in the LICENSE file. See the AUTHORS file for names of contributors.
 
-#include <algorithm>
 #include <memory>
 #include <string>
 #include <vector>
-
-#include "cloud/aws/aws_env.h"
+#include <algorithm>
+
 #include "env/mock_env.h"
 #include "rocksdb/env.h"
 #include "rocksdb/utilities/object_registry.h"
-#include "util/logging.h"
-#include "util/stderr_logger.h"
 #include "util/testharness.h"
 
 namespace rocksdb {
@@ -63,7 +60,9 @@
     test_dir_ = test::PerThreadDBPath(env_, "env_basic_test");
   }
 
-  void SetUp() { env_->CreateDirIfMissing(test_dir_); }
+  void SetUp() {
+    env_->CreateDirIfMissing(test_dir_);
+  }
 
   void TearDown() {
     std::vector<std::string> files;
@@ -92,55 +91,6 @@
 INSTANTIATE_TEST_CASE_P(MockEnv, EnvBasicTestWithParam,
                         ::testing::Values(mock_env.get()));
 #ifndef ROCKSDB_LITE
-
-#ifdef USE_AWS
-// Register an AWS env
-void CreateAwsEnv(const std::string& dbpath,
-                  std::unique_ptr<rocksdb::Env>* result) {
-  std::shared_ptr<rocksdb::Logger> info_log;
-  info_log.reset(new rocksdb::StderrLogger(rocksdb::InfoLogLevel::DEBUG_LEVEL));
-  std::string aws_access_key_id;
-  std::string aws_secret_access_key;
-  std::string aws_region;
-  Status st = rocksdb::AwsEnv::GetTestCredentials(
-      &aws_access_key_id, &aws_secret_access_key, &aws_region);
-  if (!st.ok()) {
-    Log(InfoLogLevel::DEBUG_LEVEL, info_log, st.ToString().c_str());
-    return;
-  }
-  rocksdb::CloudEnvOptions coptions;
-  coptions.credentials.access_key_id = aws_access_key_id;
-  coptions.credentials.secret_key = aws_secret_access_key;
-  rocksdb::CloudEnv* s;
-  ROCKS_LOG_INFO(info_log, "Created new aws env with path %s", dbpath.c_str());
-  st = rocksdb::AwsEnv::NewAwsEnv(
-      Env::Default(),
-      "envtest." + AwsEnv::GetTestBucketSuffix(), dbpath, aws_region,
-      "envtest." + AwsEnv::GetTestBucketSuffix(), dbpath, aws_region,
-      coptions, std::move(info_log), &s);
-  assert(st.ok());
-  if (!st.ok()) {
-    Log(InfoLogLevel::DEBUG_LEVEL, info_log, st.ToString().c_str());
-    return;
-  }
-  ((CloudEnvImpl*)s)->TEST_DisableCloudManifest();
-  ((AwsEnv*)s)->TEST_SetFileDeletionDelay(std::chrono::seconds(0));
-  // If we are keeping wal in cloud storage, then tail it as well.
-  // so that our unit tests can run to completion.
-  if (!coptions.keep_local_log_files) {
-    AwsEnv* aws = static_cast<AwsEnv*>(s);
-    aws->StartTailingStream();
-  }
-  result->reset(new NormalizingEnvWrapper(s));
-}
-static rocksdb::Registrar<rocksdb::Env> s3_reg(
-    "s3://.*",
-    [](const std::string& uri, std::unique_ptr<rocksdb::Env>* env_guard) {
-      CreateAwsEnv(uri, env_guard);
-      return env_guard->get();
-    });
-#endif /* USE_AWS */
-
 static std::unique_ptr<Env> mem_env(NewMemEnv(Env::Default()));
 INSTANTIATE_TEST_CASE_P(MemEnv, EnvBasicTestWithParam,
                         ::testing::Values(mem_env.get()));
@@ -263,17 +213,15 @@
   std::unique_ptr<RandomAccessFile> rand_file;
   Slice result;
   char scratch[100];
-  std::string fname = "/100.sst";
-
-  ASSERT_OK(
-      env_->NewWritableFile(test_dir_ + fname, &writable_file, soptions_));
+
+  ASSERT_OK(env_->NewWritableFile(test_dir_ + "/f", &writable_file, soptions_));
   ASSERT_OK(writable_file->Append("hello "));
   ASSERT_OK(writable_file->Append("world"));
   ASSERT_OK(writable_file->Close());
   writable_file.reset();
 
   // Read sequentially.
-  ASSERT_OK(env_->NewSequentialFile(test_dir_ + fname, &seq_file, soptions_));
+  ASSERT_OK(env_->NewSequentialFile(test_dir_ + "/f", &seq_file, soptions_));
   ASSERT_OK(seq_file->Read(5, &result, scratch));  // Read "hello".
   ASSERT_EQ(0, result.compare("hello"));
   ASSERT_OK(seq_file->Skip(1));
@@ -286,8 +234,7 @@
   ASSERT_EQ(0U, result.size());
 
   // Random reads.
-  ASSERT_OK(
-      env_->NewRandomAccessFile(test_dir_ + fname, &rand_file, soptions_));
+  ASSERT_OK(env_->NewRandomAccessFile(test_dir_ + "/f", &rand_file, soptions_));
   ASSERT_OK(rand_file->Read(6, 5, &result, scratch));  // Read "world".
   ASSERT_EQ(0, result.compare("world"));
   ASSERT_OK(rand_file->Read(0, 5, &result, scratch));  // Read "hello".
@@ -297,8 +244,6 @@
 
   // Too high offset.
   ASSERT_TRUE(rand_file->Read(1000, 5, &result, scratch).ok());
-  // delete test file
-  ASSERT_TRUE(env_->DeleteFile(test_dir_ + fname).ok());
 }
 
 TEST_P(EnvBasicTestWithParam, Misc) {
@@ -313,7 +258,6 @@
 }
 
 TEST_P(EnvBasicTestWithParam, LargeWrite) {
-  std::string fname = "/f.log";
   const size_t kWriteSize = 300 * 1024;
   char* scratch = new char[kWriteSize * 2];
 
@@ -322,14 +266,8 @@
     write_data.append(1, static_cast<char>(i));
   }
 
-<<<<<<< HEAD
-  unique_ptr<WritableFile> writable_file;
-  ASSERT_OK(
-      env_->NewWritableFile(test_dir_ + fname, &writable_file, soptions_));
-=======
   std::unique_ptr<WritableFile> writable_file;
   ASSERT_OK(env_->NewWritableFile(test_dir_ + "/f", &writable_file, soptions_));
->>>>>>> 641fae60
   ASSERT_OK(writable_file->Append("foo"));
   ASSERT_OK(writable_file->Append(write_data));
   ASSERT_OK(writable_file->Close());
@@ -337,7 +275,7 @@
 
   std::unique_ptr<SequentialFile> seq_file;
   Slice result;
-  ASSERT_OK(env_->NewSequentialFile(test_dir_ + fname, &seq_file, soptions_));
+  ASSERT_OK(env_->NewSequentialFile(test_dir_ + "/f", &seq_file, soptions_));
   ASSERT_OK(seq_file->Read(3, &result, scratch));  // Read "foo".
   ASSERT_EQ(0, result.compare("foo"));
 
@@ -349,7 +287,7 @@
     read += result.size();
   }
   ASSERT_TRUE(write_data == read_data);
-  delete[] scratch;
+  delete [] scratch;
 }
 
 TEST_P(EnvMoreTestWithParam, GetModTime) {
