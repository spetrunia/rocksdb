--- conflicted
+++ resolved
@@ -19,7 +19,7 @@
 #include "test_util/sync_point.h"
 #include "util/cast_util.h"
 #include "util/mutexlock.h"
-#include "utilities/transactions/lock/point/point_lock_mgr.h"
+#include "utilities/transactions/lock/point/point_lock_manager.h"
 #include "utilities/transactions/pessimistic_transaction.h"
 #include "utilities/transactions/transaction_db_mutex_impl.h"
 #include "utilities/transactions/write_prepared_txn_db.h"
@@ -31,13 +31,8 @@
     DB* db, const TransactionDBOptions& txn_db_options)
     : TransactionDB(db),
       db_impl_(static_cast_with_check<DBImpl>(db)),
-<<<<<<< HEAD
       txn_db_options_(txn_db_options) {
   init_lock_manager();
-=======
-      txn_db_options_(txn_db_options),
-      lock_manager_(NewLockManager(this, txn_db_options)) {
->>>>>>> 984f6e1d
   assert(db_impl_ != nullptr);
   info_log_ = db_impl_->GetDBOptions().info_log;
 }
@@ -46,20 +41,13 @@
   if (txn_db_options_.lock_mgr_handle) {
     // A custom lock manager was provided in options
     auto mgr = txn_db_options_.lock_mgr_handle->getLockManager();
-    lock_mgr_ =
-        std::shared_ptr<BaseLockMgr>(txn_db_options_.lock_mgr_handle, mgr);
-    range_lock_mgr_ = lock_mgr_->getRangeLockManager();
+    lock_manager_ =
+        std::shared_ptr<LockManager>(txn_db_options_.lock_mgr_handle, mgr);
+    if (mgr->IsRangeLockSupported())
+      range_lock_mgr_ = static_cast_with_check<RangeLockManagerBase>(mgr);
   } else {
     // Use point lock manager by default
-    std::shared_ptr<TransactionDBMutexFactory> mutex_factory =
-        txn_db_options_.custom_mutex_factory
-            ? txn_db_options_.custom_mutex_factory
-            : std::shared_ptr<TransactionDBMutexFactory>(
-                  new TransactionDBMutexFactoryImpl());
-    auto lock_mgr = new TransactionLockMgr(
-        this, txn_db_options_.num_stripes, txn_db_options_.max_num_locks,
-        txn_db_options_.max_num_deadlocks, mutex_factory);
-    lock_mgr_.reset(lock_mgr);
+    lock_manager_ = std::shared_ptr<LockManager>(new PointLockManager(this, txn_db_options_));
     range_lock_mgr_ = nullptr;
   }
 }
@@ -84,13 +72,8 @@
     StackableDB* db, const TransactionDBOptions& txn_db_options)
     : TransactionDB(db),
       db_impl_(static_cast_with_check<DBImpl>(db->GetRootDB())),
-<<<<<<< HEAD
       txn_db_options_(txn_db_options) {
   init_lock_manager();
-=======
-      txn_db_options_(txn_db_options),
-      lock_manager_(NewLockManager(this, txn_db_options)) {
->>>>>>> 984f6e1d
   assert(db_impl_ != nullptr);
 }
 
@@ -382,11 +365,7 @@
 // allocate a LockMap for it.
 void PessimisticTransactionDB::AddColumnFamily(
     const ColumnFamilyHandle* handle) {
-<<<<<<< HEAD
-  lock_mgr_->AddColumnFamily(handle);
-=======
   lock_manager_->AddColumnFamily(handle);
->>>>>>> 984f6e1d
 }
 
 Status PessimisticTransactionDB::CreateColumnFamily(
@@ -400,11 +379,7 @@
 
   s = db_->CreateColumnFamily(options, column_family_name, handle);
   if (s.ok()) {
-<<<<<<< HEAD
-    lock_mgr_->AddColumnFamily(*handle);
-=======
     lock_manager_->AddColumnFamily(*handle);
->>>>>>> 984f6e1d
     UpdateCFComparatorMap(*handle);
   }
 
@@ -419,11 +394,7 @@
 
   Status s = db_->DropColumnFamily(column_family);
   if (s.ok()) {
-<<<<<<< HEAD
-    lock_mgr_->RemoveColumnFamily(column_family);
-=======
     lock_manager_->RemoveColumnFamily(column_family);
->>>>>>> 984f6e1d
   }
 
   return s;
@@ -433,19 +404,15 @@
                                          uint32_t cfh_id,
                                          const std::string& key,
                                          bool exclusive) {
-<<<<<<< HEAD
-  return lock_mgr_->TryLock(txn, cfh_id, key, GetEnv(), exclusive);
+  return lock_manager_->TryLock(txn, cfh_id, key, GetEnv(), exclusive);
 }
 
 Status PessimisticTransactionDB::TryRangeLock(PessimisticTransaction* txn,
                                               uint32_t cfh_id,
                                               const Endpoint& start_endp,
                                               const Endpoint& end_endp) {
-  if (range_lock_mgr_) {
-    return range_lock_mgr_->TryRangeLock(txn, cfh_id, start_endp, end_endp,
-                                         /*exclusive=*/true);
-  } else
-    return Status::NotSupported();
+  return lock_manager_->TryLock(txn, cfh_id, start_endp, end_endp, GetEnv(),
+                                /*exclusive=*/true);
 }
 
 void PessimisticTransactionDB::UnLock(PessimisticTransaction* txn,
@@ -455,24 +422,12 @@
     range_lock_mgr_->UnLockAll(txn, GetEnv());
     return;
   }
-  lock_mgr_->UnLock(txn, keys, GetEnv());
-=======
-  return lock_manager_->TryLock(txn, cfh_id, key, GetEnv(), exclusive);
-}
-
-void PessimisticTransactionDB::UnLock(PessimisticTransaction* txn,
-                                      const LockTracker& keys) {
   lock_manager_->UnLock(txn, keys, GetEnv());
->>>>>>> 984f6e1d
 }
 
 void PessimisticTransactionDB::UnLock(PessimisticTransaction* txn,
                                       uint32_t cfh_id, const std::string& key) {
-<<<<<<< HEAD
-  lock_mgr_->UnLock(txn, cfh_id, key, GetEnv());
-=======
   lock_manager_->UnLock(txn, cfh_id, key, GetEnv());
->>>>>>> 984f6e1d
 }
 
 // Used when wrapping DB write operations in a transaction
@@ -661,18 +616,6 @@
   }
 }
 
-<<<<<<< HEAD
-BaseLockMgr::LockStatusData PessimisticTransactionDB::GetLockStatusData() {
-  return lock_mgr_->GetLockStatusData();
-}
-
-std::vector<DeadlockPath> PessimisticTransactionDB::GetDeadlockInfoBuffer() {
-  return lock_mgr_->GetDeadlockInfoBuffer();
-}
-
-void PessimisticTransactionDB::SetDeadlockInfoBufferSize(uint32_t target_size) {
-  lock_mgr_->Resize(target_size);
-=======
 LockManager::PointLockStatus PessimisticTransactionDB::GetLockStatusData() {
   return lock_manager_->GetPointLockStatus();
 }
@@ -683,7 +626,6 @@
 
 void PessimisticTransactionDB::SetDeadlockInfoBufferSize(uint32_t target_size) {
   lock_manager_->Resize(target_size);
->>>>>>> 984f6e1d
 }
 
 void PessimisticTransactionDB::RegisterTransaction(Transaction* txn) {
