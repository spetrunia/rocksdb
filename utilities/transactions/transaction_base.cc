--- conflicted
+++ resolved
@@ -20,30 +20,17 @@
 
 namespace ROCKSDB_NAMESPACE {
 
-<<<<<<< HEAD
-TransactionBaseImpl::TransactionBaseImpl(DB* db,
-                                         const WriteOptions& write_options,
-                                         const LockTrackerFactory* ltf)
-=======
 TransactionBaseImpl::TransactionBaseImpl(
     DB* db, const WriteOptions& write_options,
     const LockTrackerFactory& lock_tracker_factory)
->>>>>>> 984f6e1d
     : db_(db),
       dbimpl_(static_cast_with_check<DBImpl>(db)),
       write_options_(write_options),
       cmp_(GetColumnFamilyUserComparator(db->DefaultColumnFamily())),
-<<<<<<< HEAD
-      ltf_(ltf),
-      start_time_(db_->GetEnv()->NowMicros()),
-      write_batch_(cmp_, 0, true, 0),
-      tracked_locks_(ltf->Create()),
-=======
       lock_tracker_factory_(lock_tracker_factory),
       start_time_(db_->GetEnv()->NowMicros()),
       write_batch_(cmp_, 0, true, 0),
       tracked_locks_(lock_tracker_factory_.Create()),
->>>>>>> 984f6e1d
       indexing_enabled_(true) {
   assert(dynamic_cast<DBImpl*>(db_) != nullptr);
   log_number_ = 0;
@@ -140,12 +127,8 @@
     save_points_.reset(new std::stack<TransactionBaseImpl::SavePoint, autovector<TransactionBaseImpl::SavePoint>>());
   }
   save_points_->emplace(snapshot_, snapshot_needed_, snapshot_notifier_,
-<<<<<<< HEAD
-                        num_puts_, num_deletes_, num_merges_, ltf_);
-=======
                         num_puts_, num_deletes_, num_merges_,
                         lock_tracker_factory_);
->>>>>>> 984f6e1d
   write_batch_.SetSavePoint();
 }
 
@@ -192,11 +175,7 @@
   if (save_points_->size() == 1) {
     save_points_->pop();
   } else {
-<<<<<<< HEAD
-    TransactionBaseImpl::SavePoint top(ltf_);
-=======
     TransactionBaseImpl::SavePoint top(lock_tracker_factory_);
->>>>>>> 984f6e1d
     std::swap(top, save_points_->top());
     save_points_->pop();
 
