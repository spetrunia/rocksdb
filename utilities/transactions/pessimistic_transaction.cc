--- conflicted
+++ resolved
@@ -41,12 +41,7 @@
     : TransactionBaseImpl(
           txn_db->GetRootDB(), write_options,
           static_cast_with_check<PessimisticTransactionDB>(txn_db)
-<<<<<<< HEAD
-              ->getLockMgr()
-              ->getLockTrackerFactory()),
-=======
               ->GetLockTrackerFactory()),
->>>>>>> 984f6e1d
       txn_db_impl_(nullptr),
       expiration_time_(0),
       txn_id_(0),
@@ -140,11 +135,7 @@
     : PessimisticTransaction(txn_db, write_options, txn_options){};
 
 Status PessimisticTransaction::CommitBatch(WriteBatch* batch) {
-<<<<<<< HEAD
-  std::unique_ptr<LockTracker> keys_to_unlock(ltf_->Create());
-=======
   std::unique_ptr<LockTracker> keys_to_unlock(lock_tracker_factory_.Create());
->>>>>>> 984f6e1d
   Status s = LockBatch(batch, keys_to_unlock.get());
 
   if (!s.ok()) {
