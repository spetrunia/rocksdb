--- conflicted
+++ resolved
@@ -196,16 +196,8 @@
       ColumnFamilyId /*column_family_id*/) const = 0;
 };
 
-<<<<<<< HEAD
-// An interface to LockTracker factory. LockTracker objects should only be
-// created through this interface's Create() method.
-//
-// One can get the factory pointer e.g. from Lock Manager which overloads
-// BaseLockMgr::getLockTrackerFactory().
-=======
 // LockTracker should always be constructed through this factory.
 // Each LockManager owns a LockTrackerFactory.
->>>>>>> 984f6e1d
 class LockTrackerFactory {
  public:
   // Caller owns the returned pointer.
