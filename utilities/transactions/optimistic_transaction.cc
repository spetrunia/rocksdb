--- conflicted
+++ resolved
@@ -30,11 +30,7 @@
     OptimisticTransactionDB* txn_db, const WriteOptions& write_options,
     const OptimisticTransactionOptions& txn_options)
     : TransactionBaseImpl(txn_db->GetBaseDB(), write_options,
-<<<<<<< HEAD
-                          &PointLockTrackerFactory::instance),
-=======
                           PointLockTrackerFactory::Get()),
->>>>>>> 984f6e1d
       txn_db_(txn_db) {
   Initialize(txn_options);
 }
