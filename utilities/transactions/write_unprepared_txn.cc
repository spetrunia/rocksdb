//  Copyright (c) 2011-present, Facebook, Inc.  All rights reserved.
//  This source code is licensed under both the GPLv2 (found in the
//  COPYING file in the root directory) and Apache 2.0 License
//  (found in the LICENSE.Apache file in the root directory).

#ifndef ROCKSDB_LITE

#include "utilities/transactions/write_unprepared_txn.h"
#include "db/db_impl/db_impl.h"
#include "util/cast_util.h"
#include "utilities/transactions/write_unprepared_txn_db.h"

namespace ROCKSDB_NAMESPACE {

bool WriteUnpreparedTxnReadCallback::IsVisibleFullCheck(SequenceNumber seq) {
  // Since unprep_seqs maps prep_seq => prepare_batch_cnt, to check if seq is
  // in unprep_seqs, we have to check if seq is equal to prep_seq or any of
  // the prepare_batch_cnt seq nums after it.
  //
  // TODO(lth): Can be optimized with std::lower_bound if unprep_seqs is
  // large.
  for (const auto& it : unprep_seqs_) {
    if (it.first <= seq && seq < it.first + it.second) {
      return true;
    }
  }

  bool snap_released = false;
  auto ret =
      db_->IsInSnapshot(seq, wup_snapshot_, min_uncommitted_, &snap_released);
  assert(!snap_released || backed_by_snapshot_ == kUnbackedByDBSnapshot);
  snap_released_ |= snap_released;
  return ret;
}

WriteUnpreparedTxn::WriteUnpreparedTxn(WriteUnpreparedTxnDB* txn_db,
                                       const WriteOptions& write_options,
                                       const TransactionOptions& txn_options)
    : WritePreparedTxn(txn_db, write_options, txn_options),
      wupt_db_(txn_db),
      last_log_number_(0),
      recovered_txn_(false),
      largest_validated_seq_(0) {
  if (txn_options.write_batch_flush_threshold < 0) {
    write_batch_flush_threshold_ =
        txn_db_impl_->GetTxnDBOptions().default_write_batch_flush_threshold;
  } else {
    write_batch_flush_threshold_ = txn_options.write_batch_flush_threshold;
  }
}

WriteUnpreparedTxn::~WriteUnpreparedTxn() {
  if (!unprep_seqs_.empty()) {
    assert(log_number_ > 0);
    assert(GetId() > 0);
    assert(!name_.empty());

    // We should rollback regardless of GetState, but some unit tests that
    // test crash recovery run the destructor assuming that rollback does not
    // happen, so that rollback during recovery can be exercised.
    if (GetState() == STARTED || GetState() == LOCKS_STOLEN) {
      auto s = RollbackInternal();
      assert(s.ok());
      if (!s.ok()) {
        ROCKS_LOG_FATAL(
            wupt_db_->info_log_,
            "Rollback of WriteUnprepared transaction failed in destructor: %s",
            s.ToString().c_str());
      }
      dbimpl_->logs_with_prep_tracker()->MarkLogAsHavingPrepSectionFlushed(
          log_number_);
    }
  }

  // Clear the tracked locks so that ~PessimisticTransaction does not
  // try to unlock keys for recovered transactions.
  if (recovered_txn_) {
    tracked_locks_->Clear();
  }
}

void WriteUnpreparedTxn::Initialize(const TransactionOptions& txn_options) {
  PessimisticTransaction::Initialize(txn_options);
  if (txn_options.write_batch_flush_threshold < 0) {
    write_batch_flush_threshold_ =
        txn_db_impl_->GetTxnDBOptions().default_write_batch_flush_threshold;
  } else {
    write_batch_flush_threshold_ = txn_options.write_batch_flush_threshold;
  }

  unprep_seqs_.clear();
  flushed_save_points_.reset(nullptr);
  unflushed_save_points_.reset(nullptr);
  recovered_txn_ = false;
  largest_validated_seq_ = 0;
  assert(active_iterators_.empty());
  active_iterators_.clear();
  untracked_keys_.clear();
}

Status WriteUnpreparedTxn::HandleWrite(std::function<Status()> do_write) {
  Status s;
  if (active_iterators_.empty()) {
    s = MaybeFlushWriteBatchToDB();
    if (!s.ok()) {
      return s;
    }
  }
  s = do_write();
  if (s.ok()) {
    if (snapshot_) {
      largest_validated_seq_ =
          std::max(largest_validated_seq_, snapshot_->GetSequenceNumber());
    } else {
      // TODO(lth): We should use the same number as tracked_at_seq in TryLock,
      // because what is actually being tracked is the sequence number at which
      // this key was locked at.
      largest_validated_seq_ = db_impl_->GetLastPublishedSequence();
    }
  }
  return s;
}

Status WriteUnpreparedTxn::Put(ColumnFamilyHandle* column_family,
                               const Slice& key, const Slice& value,
                               const bool assume_tracked) {
  return HandleWrite([&]() {
    return TransactionBaseImpl::Put(column_family, key, value, assume_tracked);
  });
}

Status WriteUnpreparedTxn::Put(ColumnFamilyHandle* column_family,
                               const SliceParts& key, const SliceParts& value,
                               const bool assume_tracked) {
  return HandleWrite([&]() {
    return TransactionBaseImpl::Put(column_family, key, value, assume_tracked);
  });
}

Status WriteUnpreparedTxn::Merge(ColumnFamilyHandle* column_family,
                                 const Slice& key, const Slice& value,
                                 const bool assume_tracked) {
  return HandleWrite([&]() {
    return TransactionBaseImpl::Merge(column_family, key, value,
                                      assume_tracked);
  });
}

Status WriteUnpreparedTxn::Delete(ColumnFamilyHandle* column_family,
                                  const Slice& key, const bool assume_tracked) {
  return HandleWrite([&]() {
    return TransactionBaseImpl::Delete(column_family, key, assume_tracked);
  });
}

Status WriteUnpreparedTxn::Delete(ColumnFamilyHandle* column_family,
                                  const SliceParts& key,
                                  const bool assume_tracked) {
  return HandleWrite([&]() {
    return TransactionBaseImpl::Delete(column_family, key, assume_tracked);
  });
}

Status WriteUnpreparedTxn::SingleDelete(ColumnFamilyHandle* column_family,
                                        const Slice& key,
                                        const bool assume_tracked) {
  return HandleWrite([&]() {
    return TransactionBaseImpl::SingleDelete(column_family, key,
                                             assume_tracked);
  });
}

Status WriteUnpreparedTxn::SingleDelete(ColumnFamilyHandle* column_family,
                                        const SliceParts& key,
                                        const bool assume_tracked) {
  return HandleWrite([&]() {
    return TransactionBaseImpl::SingleDelete(column_family, key,
                                             assume_tracked);
  });
}

// WriteUnpreparedTxn::RebuildFromWriteBatch is only called on recovery. For
// WriteUnprepared, the write batches have already been written into the
// database during WAL replay, so all we have to do is just to "retrack" the key
// so that rollbacks are possible.
//
// Calling TryLock instead of TrackKey is also possible, but as an optimization,
// recovered transactions do not hold locks on their keys. This follows the
// implementation in PessimisticTransactionDB::Initialize where we set
// skip_concurrency_control to true.
Status WriteUnpreparedTxn::RebuildFromWriteBatch(WriteBatch* wb) {
  struct TrackKeyHandler : public WriteBatch::Handler {
    WriteUnpreparedTxn* txn_;
    bool rollback_merge_operands_;

    TrackKeyHandler(WriteUnpreparedTxn* txn, bool rollback_merge_operands)
        : txn_(txn), rollback_merge_operands_(rollback_merge_operands) {}

    Status PutCF(uint32_t cf, const Slice& key, const Slice&) override {
      txn_->TrackKey(cf, key.ToString(), kMaxSequenceNumber,
                     false /* read_only */, true /* exclusive */);
      return Status::OK();
    }

    Status DeleteCF(uint32_t cf, const Slice& key) override {
      txn_->TrackKey(cf, key.ToString(), kMaxSequenceNumber,
                     false /* read_only */, true /* exclusive */);
      return Status::OK();
    }

    Status SingleDeleteCF(uint32_t cf, const Slice& key) override {
      txn_->TrackKey(cf, key.ToString(), kMaxSequenceNumber,
                     false /* read_only */, true /* exclusive */);
      return Status::OK();
    }

    Status MergeCF(uint32_t cf, const Slice& key, const Slice&) override {
      if (rollback_merge_operands_) {
        txn_->TrackKey(cf, key.ToString(), kMaxSequenceNumber,
                       false /* read_only */, true /* exclusive */);
      }
      return Status::OK();
    }

    // Recovered batches do not contain 2PC markers.
    Status MarkBeginPrepare(bool) override { return Status::InvalidArgument(); }

    Status MarkEndPrepare(const Slice&) override {
      return Status::InvalidArgument();
    }

    Status MarkNoop(bool) override { return Status::InvalidArgument(); }

    Status MarkCommit(const Slice&) override {
      return Status::InvalidArgument();
    }

    Status MarkRollback(const Slice&) override {
      return Status::InvalidArgument();
    }
  };

  TrackKeyHandler handler(this,
                          wupt_db_->txn_db_options_.rollback_merge_operands);
  return wb->Iterate(&handler);
}

Status WriteUnpreparedTxn::MaybeFlushWriteBatchToDB() {
  const bool kPrepared = true;
  Status s;
  if (write_batch_flush_threshold_ > 0 &&
      write_batch_.GetWriteBatch()->Count() > 0 &&
      write_batch_.GetDataSize() >
          static_cast<size_t>(write_batch_flush_threshold_)) {
    assert(GetState() != PREPARED);
    s = FlushWriteBatchToDB(!kPrepared);
  }
  return s;
}

Status WriteUnpreparedTxn::FlushWriteBatchToDB(bool prepared) {
  // If the current write batch contains savepoints, then some special handling
  // is required so that RollbackToSavepoint can work.
  //
  // RollbackToSavepoint is not supported after Prepare() is called, so only do
  // this for unprepared batches.
  if (!prepared && unflushed_save_points_ != nullptr &&
      !unflushed_save_points_->empty()) {
    return FlushWriteBatchWithSavePointToDB();
  }

  return FlushWriteBatchToDBInternal(prepared);
}

Status WriteUnpreparedTxn::FlushWriteBatchToDBInternal(bool prepared) {
  if (name_.empty()) {
    assert(!prepared);
#ifndef NDEBUG
    static std::atomic_ullong autogen_id{0};
    // To avoid changing all tests to call SetName, just autogenerate one.
    if (wupt_db_->txn_db_options_.autogenerate_name) {
      SetName(std::string("autoxid") + ToString(autogen_id.fetch_add(1)));
    } else
#endif
    {
      return Status::InvalidArgument("Cannot write to DB without SetName.");
    }
  }

  struct UntrackedKeyHandler : public WriteBatch::Handler {
    WriteUnpreparedTxn* txn_;
    bool rollback_merge_operands_;

    UntrackedKeyHandler(WriteUnpreparedTxn* txn, bool rollback_merge_operands)
        : txn_(txn), rollback_merge_operands_(rollback_merge_operands) {}

    Status AddUntrackedKey(uint32_t cf, const Slice& key) {
      auto str = key.ToString();
      PointLockStatus lock_status =
          txn_->tracked_locks_->GetPointLockStatus(cf, str);
      if (!lock_status.locked) {
        txn_->untracked_keys_[cf].push_back(str);
      }
      return Status::OK();
    }

    Status PutCF(uint32_t cf, const Slice& key, const Slice&) override {
      return AddUntrackedKey(cf, key);
    }

    Status DeleteCF(uint32_t cf, const Slice& key) override {
      return AddUntrackedKey(cf, key);
    }

    Status SingleDeleteCF(uint32_t cf, const Slice& key) override {
      return AddUntrackedKey(cf, key);
    }

    Status MergeCF(uint32_t cf, const Slice& key, const Slice&) override {
      if (rollback_merge_operands_) {
        return AddUntrackedKey(cf, key);
      }
      return Status::OK();
    }

    // The only expected 2PC marker is the initial Noop marker.
    Status MarkNoop(bool empty_batch) override {
      return empty_batch ? Status::OK() : Status::InvalidArgument();
    }

    Status MarkBeginPrepare(bool) override { return Status::InvalidArgument(); }

    Status MarkEndPrepare(const Slice&) override {
      return Status::InvalidArgument();
    }

    Status MarkCommit(const Slice&) override {
      return Status::InvalidArgument();
    }

    Status MarkRollback(const Slice&) override {
      return Status::InvalidArgument();
    }
  };

  UntrackedKeyHandler handler(
      this, wupt_db_->txn_db_options_.rollback_merge_operands);
  auto s = GetWriteBatch()->GetWriteBatch()->Iterate(&handler);
  assert(s.ok());

  // TODO(lth): Reduce duplicate code with WritePrepared prepare logic.
  WriteOptions write_options = write_options_;
  write_options.disableWAL = false;
  const bool WRITE_AFTER_COMMIT = true;
  const bool first_prepare_batch = log_number_ == 0;
  // MarkEndPrepare will change Noop marker to the appropriate marker.
  WriteBatchInternal::MarkEndPrepare(GetWriteBatch()->GetWriteBatch(), name_,
                                     !WRITE_AFTER_COMMIT, !prepared);
  // For each duplicate key we account for a new sub-batch
  prepare_batch_cnt_ = GetWriteBatch()->SubBatchCnt();
  // AddPrepared better to be called in the pre-release callback otherwise there
  // is a non-zero chance of max advancing prepare_seq and readers assume the
  // data as committed.
  // Also having it in the PreReleaseCallback allows in-order addition of
  // prepared entries to PreparedHeap and hence enables an optimization. Refer
  // to SmallestUnCommittedSeq for more details.
  AddPreparedCallback add_prepared_callback(
      wpt_db_, db_impl_, prepare_batch_cnt_,
      db_impl_->immutable_db_options().two_write_queues, first_prepare_batch);
  const bool DISABLE_MEMTABLE = true;
  uint64_t seq_used = kMaxSequenceNumber;
  // log_number_ should refer to the oldest log containing uncommitted data
  // from the current transaction. This means that if log_number_ is set,
  // WriteImpl should not overwrite that value, so set log_used to nullptr if
  // log_number_ is already set.
  s = db_impl_->WriteImpl(write_options, GetWriteBatch()->GetWriteBatch(),
                          /*callback*/ nullptr, &last_log_number_,
                          /*log ref*/ 0, !DISABLE_MEMTABLE, &seq_used,
                          prepare_batch_cnt_, &add_prepared_callback);
  if (log_number_ == 0) {
    log_number_ = last_log_number_;
  }
  assert(!s.ok() || seq_used != kMaxSequenceNumber);
  auto prepare_seq = seq_used;

  // Only call SetId if it hasn't been set yet.
  if (GetId() == 0) {
    SetId(prepare_seq);
  }
  // unprep_seqs_ will also contain prepared seqnos since they are treated in
  // the same way in the prepare/commit callbacks. See the comment on the
  // definition of unprep_seqs_.
  unprep_seqs_[prepare_seq] = prepare_batch_cnt_;

  // Reset transaction state.
  if (!prepared) {
    prepare_batch_cnt_ = 0;
    const bool kClear = true;
    TransactionBaseImpl::InitWriteBatch(kClear);
  }

  return s;
}

Status WriteUnpreparedTxn::FlushWriteBatchWithSavePointToDB() {
  assert(unflushed_save_points_ != nullptr &&
         unflushed_save_points_->size() > 0);
  assert(save_points_ != nullptr && save_points_->size() > 0);
  assert(save_points_->size() >= unflushed_save_points_->size());

  // Handler class for creating an unprepared batch from a savepoint.
  struct SavePointBatchHandler : public WriteBatch::Handler {
    WriteBatchWithIndex* wb_;
    const std::map<uint32_t, ColumnFamilyHandle*>& handles_;

    SavePointBatchHandler(
        WriteBatchWithIndex* wb,
        const std::map<uint32_t, ColumnFamilyHandle*>& handles)
        : wb_(wb), handles_(handles) {}

    Status PutCF(uint32_t cf, const Slice& key, const Slice& value) override {
      return wb_->Put(handles_.at(cf), key, value);
    }

    Status DeleteCF(uint32_t cf, const Slice& key) override {
      return wb_->Delete(handles_.at(cf), key);
    }

    Status SingleDeleteCF(uint32_t cf, const Slice& key) override {
      return wb_->SingleDelete(handles_.at(cf), key);
    }

    Status MergeCF(uint32_t cf, const Slice& key, const Slice& value) override {
      return wb_->Merge(handles_.at(cf), key, value);
    }

    // The only expected 2PC marker is the initial Noop marker.
    Status MarkNoop(bool empty_batch) override {
      return empty_batch ? Status::OK() : Status::InvalidArgument();
    }

    Status MarkBeginPrepare(bool) override { return Status::InvalidArgument(); }

    Status MarkEndPrepare(const Slice&) override {
      return Status::InvalidArgument();
    }

    Status MarkCommit(const Slice&) override {
      return Status::InvalidArgument();
    }

    Status MarkRollback(const Slice&) override {
      return Status::InvalidArgument();
    }
  };

  // The comparator of the default cf is passed in, similar to the
  // initialization of TransactionBaseImpl::write_batch_. This comparator is
  // only used if the write batch encounters an invalid cf id, and falls back to
  // this comparator.
  WriteBatchWithIndex wb(wpt_db_->DefaultColumnFamily()->GetComparator(), 0,
                         true, 0);
  // Swap with write_batch_ so that wb contains the complete write batch. The
  // actual write batch that will be flushed to DB will be built in
  // write_batch_, and will be read by FlushWriteBatchToDBInternal.
  std::swap(wb, write_batch_);
  TransactionBaseImpl::InitWriteBatch();

  size_t prev_boundary = WriteBatchInternal::kHeader;
  const bool kPrepared = true;
  for (size_t i = 0; i < unflushed_save_points_->size() + 1; i++) {
    bool trailing_batch = i == unflushed_save_points_->size();
    SavePointBatchHandler sp_handler(&write_batch_,
                                     *wupt_db_->GetCFHandleMap().get());
    size_t curr_boundary = trailing_batch ? wb.GetWriteBatch()->GetDataSize()
                                          : (*unflushed_save_points_)[i];

    // Construct the partial write batch up to the savepoint.
    //
    // Theoretically, a memcpy between the write batches should be sufficient
    // since the rewriting into the batch should produce the exact same byte
    // representation. Rebuilding the WriteBatchWithIndex index is still
    // necessary though, and would imply doing two passes over the batch though.
    Status s = WriteBatchInternal::Iterate(wb.GetWriteBatch(), &sp_handler,
                                           prev_boundary, curr_boundary);
    if (!s.ok()) {
      return s;
    }

    if (write_batch_.GetWriteBatch()->Count() > 0) {
      // Flush the write batch.
      s = FlushWriteBatchToDBInternal(!kPrepared);
      if (!s.ok()) {
        return s;
      }
    }

    if (!trailing_batch) {
      if (flushed_save_points_ == nullptr) {
        flushed_save_points_.reset(
            new autovector<WriteUnpreparedTxn::SavePoint>());
      }
      flushed_save_points_->emplace_back(
          unprep_seqs_, new ManagedSnapshot(db_impl_, wupt_db_->GetSnapshot()));
    }

    prev_boundary = curr_boundary;
    const bool kClear = true;
    TransactionBaseImpl::InitWriteBatch(kClear);
  }

  unflushed_save_points_->clear();
  return Status::OK();
}

Status WriteUnpreparedTxn::PrepareInternal() {
  const bool kPrepared = true;
  return FlushWriteBatchToDB(kPrepared);
}

Status WriteUnpreparedTxn::CommitWithoutPrepareInternal() {
  if (unprep_seqs_.empty()) {
    assert(log_number_ == 0);
    assert(GetId() == 0);
    return WritePreparedTxn::CommitWithoutPrepareInternal();
  }

  // TODO(lth): We should optimize commit without prepare to not perform
  // a prepare under the hood.
  auto s = PrepareInternal();
  if (!s.ok()) {
    return s;
  }
  return CommitInternal();
}

Status WriteUnpreparedTxn::CommitInternal() {
  // TODO(lth): Reduce duplicate code with WritePrepared commit logic.

  // We take the commit-time batch and append the Commit marker.  The Memtable
  // will ignore the Commit marker in non-recovery mode
  WriteBatch* working_batch = GetCommitTimeWriteBatch();
  const bool empty = working_batch->Count() == 0;
  WriteBatchInternal::MarkCommit(working_batch, name_);

  const bool for_recovery = use_only_the_last_commit_time_batch_for_recovery_;
  if (!empty && for_recovery) {
    // When not writing to memtable, we can still cache the latest write batch.
    // The cached batch will be written to memtable in WriteRecoverableState
    // during FlushMemTable
    WriteBatchInternal::SetAsLastestPersistentState(working_batch);
  }

  const bool includes_data = !empty && !for_recovery;
  size_t commit_batch_cnt = 0;
  if (UNLIKELY(includes_data)) {
    ROCKS_LOG_WARN(db_impl_->immutable_db_options().info_log,
                   "Duplicate key overhead");
    SubBatchCounter counter(*wpt_db_->GetCFComparatorMap());
    auto s = working_batch->Iterate(&counter);
    assert(s.ok());
    commit_batch_cnt = counter.BatchCount();
  }
  const bool disable_memtable = !includes_data;
  const bool do_one_write =
      !db_impl_->immutable_db_options().two_write_queues || disable_memtable;

  WriteUnpreparedCommitEntryPreReleaseCallback update_commit_map(
      wpt_db_, db_impl_, unprep_seqs_, commit_batch_cnt);
  const bool kFirstPrepareBatch = true;
  AddPreparedCallback add_prepared_callback(
      wpt_db_, db_impl_, commit_batch_cnt,
      db_impl_->immutable_db_options().two_write_queues, !kFirstPrepareBatch);
  PreReleaseCallback* pre_release_callback;
  if (do_one_write) {
    pre_release_callback = &update_commit_map;
  } else {
    pre_release_callback = &add_prepared_callback;
  }
  uint64_t seq_used = kMaxSequenceNumber;
  // Since the prepared batch is directly written to memtable, there is
  // already a connection between the memtable and its WAL, so there is no
  // need to redundantly reference the log that contains the prepared data.
  const uint64_t zero_log_number = 0ull;
  size_t batch_cnt = UNLIKELY(commit_batch_cnt) ? commit_batch_cnt : 1;
  auto s = db_impl_->WriteImpl(write_options_, working_batch, nullptr, nullptr,
                               zero_log_number, disable_memtable, &seq_used,
                               batch_cnt, pre_release_callback);
  assert(!s.ok() || seq_used != kMaxSequenceNumber);
  const SequenceNumber commit_batch_seq = seq_used;
  if (LIKELY(do_one_write || !s.ok())) {
    if (LIKELY(s.ok())) {
      // Note RemovePrepared should be called after WriteImpl that publishsed
      // the seq. Otherwise SmallestUnCommittedSeq optimization breaks.
      for (const auto& seq : unprep_seqs_) {
        wpt_db_->RemovePrepared(seq.first, seq.second);
      }
    }
    if (UNLIKELY(!do_one_write)) {
      wpt_db_->RemovePrepared(commit_batch_seq, commit_batch_cnt);
    }
    unprep_seqs_.clear();
    flushed_save_points_.reset(nullptr);
    unflushed_save_points_.reset(nullptr);
    return s;
  }  // else do the 2nd write to publish seq

  // Populate unprep_seqs_ with commit_batch_seq, since we treat data in the
  // commit write batch as just another "unprepared" batch. This will also
  // update the unprep_seqs_ in the update_commit_map callback.
  unprep_seqs_[commit_batch_seq] = commit_batch_cnt;
  WriteUnpreparedCommitEntryPreReleaseCallback
      update_commit_map_with_commit_batch(wpt_db_, db_impl_, unprep_seqs_, 0);

  // Note: the 2nd write comes with a performance penality. So if we have too
  // many of commits accompanied with ComitTimeWriteBatch and yet we cannot
  // enable use_only_the_last_commit_time_batch_for_recovery_ optimization,
  // two_write_queues should be disabled to avoid many additional writes here.

  // Update commit map only from the 2nd queue
  WriteBatch empty_batch;
  empty_batch.PutLogData(Slice());
  // In the absence of Prepare markers, use Noop as a batch separator
  WriteBatchInternal::InsertNoop(&empty_batch);
  const bool DISABLE_MEMTABLE = true;
  const size_t ONE_BATCH = 1;
  const uint64_t NO_REF_LOG = 0;
  s = db_impl_->WriteImpl(write_options_, &empty_batch, nullptr, nullptr,
                          NO_REF_LOG, DISABLE_MEMTABLE, &seq_used, ONE_BATCH,
                          &update_commit_map_with_commit_batch);
  assert(!s.ok() || seq_used != kMaxSequenceNumber);
  // Note RemovePrepared should be called after WriteImpl that publishsed the
  // seq. Otherwise SmallestUnCommittedSeq optimization breaks.
  for (const auto& seq : unprep_seqs_) {
    wpt_db_->RemovePrepared(seq.first, seq.second);
  }
  unprep_seqs_.clear();
  flushed_save_points_.reset(nullptr);
  unflushed_save_points_.reset(nullptr);
  return s;
}

Status WriteUnpreparedTxn::WriteRollbackKeys(
    const LockTracker& tracked_keys, WriteBatchWithIndex* rollback_batch,
    ReadCallback* callback, const ReadOptions& roptions) {
  const auto& cf_map = *wupt_db_->GetCFHandleMap();
  auto WriteRollbackKey = [&](const std::string& key, uint32_t cfid) {
    const auto& cf_handle = cf_map.at(cfid);
    PinnableSlice pinnable_val;
    bool not_used;
    DBImpl::GetImplOptions get_impl_options;
    get_impl_options.column_family = cf_handle;
    get_impl_options.value = &pinnable_val;
    get_impl_options.value_found = &not_used;
    get_impl_options.callback = callback;
    auto s = db_impl_->GetImpl(roptions, key, get_impl_options);

    if (s.ok()) {
      s = rollback_batch->Put(cf_handle, key, pinnable_val);
      assert(s.ok());
    } else if (s.IsNotFound()) {
      s = rollback_batch->Delete(cf_handle, key);
      assert(s.ok());
    } else {
      return s;
    }

    return Status::OK();
  };

  std::unique_ptr<LockTracker::ColumnFamilyIterator> cf_it(
      tracked_keys.GetColumnFamilyIterator());
  if (!cf_it) {
    return Status::InvalidArgument(
        "LockTracker cannot iterate over column family");
  }
  while (cf_it->HasNext()) {
    ColumnFamilyId cf = cf_it->Next();
    std::unique_ptr<LockTracker::KeyIterator> key_it(
        tracked_keys.GetKeyIterator(cf));
    assert(key_it != nullptr);
    while (key_it->HasNext()) {
      const std::string& key = key_it->Next();
      auto s = WriteRollbackKey(key, cf);
      if (!s.ok()) {
        return s;
      }
    }
  }

  for (const auto& cfkey : untracked_keys_) {
    const auto cfid = cfkey.first;
    const auto& keys = cfkey.second;
    for (const auto& key : keys) {
      auto s = WriteRollbackKey(key, cfid);
      if (!s.ok()) {
        return s;
      }
    }
  }

  return Status::OK();
}

Status WriteUnpreparedTxn::RollbackInternal() {
  // TODO(lth): Reduce duplicate code with WritePrepared rollback logic.
  WriteBatchWithIndex rollback_batch(
      wpt_db_->DefaultColumnFamily()->GetComparator(), 0, true, 0);
  assert(GetId() != kMaxSequenceNumber);
  assert(GetId() > 0);
  Status s;
  auto read_at_seq = kMaxSequenceNumber;
  ReadOptions roptions;
  // to prevent callback's seq to be overrriden inside DBImpk::Get
  roptions.snapshot = wpt_db_->GetMaxSnapshot();
  // Note that we do not use WriteUnpreparedTxnReadCallback because we do not
  // need to read our own writes when reading prior versions of the key for
  // rollback.
  WritePreparedTxnReadCallback callback(wpt_db_, read_at_seq);
  // TODO(lth): We write rollback batch all in a single batch here, but this
  // should be subdivded into multiple batches as well. In phase 2, when key
  // sets are read from WAL, this will happen naturally.
  WriteRollbackKeys(*tracked_locks_, &rollback_batch, &callback, roptions);

  // The Rollback marker will be used as a batch separator
  WriteBatchInternal::MarkRollback(rollback_batch.GetWriteBatch(), name_);
  bool do_one_write = !db_impl_->immutable_db_options().two_write_queues;
  const bool DISABLE_MEMTABLE = true;
  const uint64_t NO_REF_LOG = 0;
  uint64_t seq_used = kMaxSequenceNumber;
  // Rollback batch may contain duplicate keys, because tracked_keys_ is not
  // comparator aware.
  auto rollback_batch_cnt = rollback_batch.SubBatchCnt();
  // We commit the rolled back prepared batches. Although this is
  // counter-intuitive, i) it is safe to do so, since the prepared batches are
  // already canceled out by the rollback batch, ii) adding the commit entry to
  // CommitCache will allow us to benefit from the existing mechanism in
  // CommitCache that keeps an entry evicted due to max advance and yet overlaps
  // with a live snapshot around so that the live snapshot properly skips the
  // entry even if its prepare seq is lower than max_evicted_seq_.
  //
  // TODO(lth): RollbackInternal is conceptually very similar to
  // CommitInternal, with the rollback batch simply taking on the role of
  // CommitTimeWriteBatch. We should be able to merge the two code paths.
  WriteUnpreparedCommitEntryPreReleaseCallback update_commit_map(
      wpt_db_, db_impl_, unprep_seqs_, rollback_batch_cnt);
  // Note: the rollback batch does not need AddPrepared since it is written to
  // DB in one shot. min_uncommitted still works since it requires capturing
  // data that is written to DB but not yet committed, while the rollback
  // batch commits with PreReleaseCallback.
  s = db_impl_->WriteImpl(write_options_, rollback_batch.GetWriteBatch(),
                          nullptr, nullptr, NO_REF_LOG, !DISABLE_MEMTABLE,
                          &seq_used, rollback_batch_cnt,
                          do_one_write ? &update_commit_map : nullptr);
  assert(!s.ok() || seq_used != kMaxSequenceNumber);
  if (!s.ok()) {
    return s;
  }
  if (do_one_write) {
    for (const auto& seq : unprep_seqs_) {
      wpt_db_->RemovePrepared(seq.first, seq.second);
    }
    unprep_seqs_.clear();
    flushed_save_points_.reset(nullptr);
    unflushed_save_points_.reset(nullptr);
    return s;
  }  // else do the 2nd write for commit

  uint64_t& prepare_seq = seq_used;
  // Populate unprep_seqs_ with rollback_batch_cnt, since we treat data in the
  // rollback write batch as just another "unprepared" batch. This will also
  // update the unprep_seqs_ in the update_commit_map callback.
  unprep_seqs_[prepare_seq] = rollback_batch_cnt;
  WriteUnpreparedCommitEntryPreReleaseCallback
      update_commit_map_with_rollback_batch(wpt_db_, db_impl_, unprep_seqs_, 0);

  ROCKS_LOG_DETAILS(db_impl_->immutable_db_options().info_log,
                    "RollbackInternal 2nd write prepare_seq: %" PRIu64,
                    prepare_seq);
  WriteBatch empty_batch;
  const size_t ONE_BATCH = 1;
  empty_batch.PutLogData(Slice());
  // In the absence of Prepare markers, use Noop as a batch separator
  WriteBatchInternal::InsertNoop(&empty_batch);
  s = db_impl_->WriteImpl(write_options_, &empty_batch, nullptr, nullptr,
                          NO_REF_LOG, DISABLE_MEMTABLE, &seq_used, ONE_BATCH,
                          &update_commit_map_with_rollback_batch);
  assert(!s.ok() || seq_used != kMaxSequenceNumber);
  // Mark the txn as rolled back
  if (s.ok()) {
    for (const auto& seq : unprep_seqs_) {
      wpt_db_->RemovePrepared(seq.first, seq.second);
    }
  }

  unprep_seqs_.clear();
  flushed_save_points_.reset(nullptr);
  unflushed_save_points_.reset(nullptr);
  return s;
}

void WriteUnpreparedTxn::Clear() {
  if (!recovered_txn_) {
<<<<<<< HEAD
    txn_db_impl_->UnLock(this, &GetTrackedKeys(), /*all_keys_hint=*/ true);
=======
    txn_db_impl_->UnLock(this, *tracked_locks_);
>>>>>>> f71dde35
  }
  unprep_seqs_.clear();
  flushed_save_points_.reset(nullptr);
  unflushed_save_points_.reset(nullptr);
  recovered_txn_ = false;
  largest_validated_seq_ = 0;
  assert(active_iterators_.empty());
  active_iterators_.clear();
  untracked_keys_.clear();
  TransactionBaseImpl::Clear();
}

void WriteUnpreparedTxn::SetSavePoint() {
  assert((unflushed_save_points_ ? unflushed_save_points_->size() : 0) +
             (flushed_save_points_ ? flushed_save_points_->size() : 0) ==
         (save_points_ ? save_points_->size() : 0));
  PessimisticTransaction::SetSavePoint();
  if (unflushed_save_points_ == nullptr) {
    unflushed_save_points_.reset(new autovector<size_t>());
  }
  unflushed_save_points_->push_back(write_batch_.GetDataSize());
}

Status WriteUnpreparedTxn::RollbackToSavePoint() {
  assert((unflushed_save_points_ ? unflushed_save_points_->size() : 0) +
             (flushed_save_points_ ? flushed_save_points_->size() : 0) ==
         (save_points_ ? save_points_->size() : 0));
  if (unflushed_save_points_ != nullptr && unflushed_save_points_->size() > 0) {
    Status s = PessimisticTransaction::RollbackToSavePoint();
    assert(!s.IsNotFound());
    unflushed_save_points_->pop_back();
    return s;
  }

  if (flushed_save_points_ != nullptr && !flushed_save_points_->empty()) {
    return RollbackToSavePointInternal();
  }

  return Status::NotFound();
}

Status WriteUnpreparedTxn::RollbackToSavePointInternal() {
  Status s;

  const bool kClear = true;
  TransactionBaseImpl::InitWriteBatch(kClear);

  assert(flushed_save_points_->size() > 0);
  WriteUnpreparedTxn::SavePoint& top = flushed_save_points_->back();

  assert(save_points_ != nullptr && save_points_->size() > 0);
  const LockTracker& tracked_keys = *save_points_->top().new_locks_;

  ReadOptions roptions;
  roptions.snapshot = top.snapshot_->snapshot();
  SequenceNumber min_uncommitted =
      static_cast_with_check<const SnapshotImpl>(roptions.snapshot)
          ->min_uncommitted_;
  SequenceNumber snap_seq = roptions.snapshot->GetSequenceNumber();
  WriteUnpreparedTxnReadCallback callback(wupt_db_, snap_seq, min_uncommitted,
                                          top.unprep_seqs_,
                                          kBackedByDBSnapshot);
  WriteRollbackKeys(tracked_keys, &write_batch_, &callback, roptions);

  const bool kPrepared = true;
  s = FlushWriteBatchToDBInternal(!kPrepared);
  assert(s.ok());
  if (!s.ok()) {
    return s;
  }

  // PessimisticTransaction::RollbackToSavePoint will call also call
  // RollbackToSavepoint on write_batch_. However, write_batch_ is empty and has
  // no savepoints because this savepoint has already been flushed. Work around
  // this by setting a fake savepoint.
  write_batch_.SetSavePoint();
  s = PessimisticTransaction::RollbackToSavePoint();
  assert(s.ok());
  if (!s.ok()) {
    return s;
  }

  flushed_save_points_->pop_back();
  return s;
}

Status WriteUnpreparedTxn::PopSavePoint() {
  assert((unflushed_save_points_ ? unflushed_save_points_->size() : 0) +
             (flushed_save_points_ ? flushed_save_points_->size() : 0) ==
         (save_points_ ? save_points_->size() : 0));
  if (unflushed_save_points_ != nullptr && unflushed_save_points_->size() > 0) {
    Status s = PessimisticTransaction::PopSavePoint();
    assert(!s.IsNotFound());
    unflushed_save_points_->pop_back();
    return s;
  }

  if (flushed_save_points_ != nullptr && !flushed_save_points_->empty()) {
    // PessimisticTransaction::PopSavePoint will call also call PopSavePoint on
    // write_batch_. However, write_batch_ is empty and has no savepoints
    // because this savepoint has already been flushed. Work around this by
    // setting a fake savepoint.
    write_batch_.SetSavePoint();
    Status s = PessimisticTransaction::PopSavePoint();
    assert(!s.IsNotFound());
    flushed_save_points_->pop_back();
    return s;
  }

  return Status::NotFound();
}

void WriteUnpreparedTxn::MultiGet(const ReadOptions& options,
                                  ColumnFamilyHandle* column_family,
                                  const size_t num_keys, const Slice* keys,
                                  PinnableSlice* values, Status* statuses,
                                  const bool sorted_input) {
  SequenceNumber min_uncommitted, snap_seq;
  const SnapshotBackup backed_by_snapshot =
      wupt_db_->AssignMinMaxSeqs(options.snapshot, &min_uncommitted, &snap_seq);
  WriteUnpreparedTxnReadCallback callback(wupt_db_, snap_seq, min_uncommitted,
                                          unprep_seqs_, backed_by_snapshot);
  write_batch_.MultiGetFromBatchAndDB(db_, options, column_family, num_keys,
                                      keys, values, statuses, sorted_input,
                                      &callback);
  if (UNLIKELY(!callback.valid() ||
               !wupt_db_->ValidateSnapshot(snap_seq, backed_by_snapshot))) {
    wupt_db_->WPRecordTick(TXN_GET_TRY_AGAIN);
    for (size_t i = 0; i < num_keys; i++) {
      statuses[i] = Status::TryAgain();
    }
  }
}

Status WriteUnpreparedTxn::Get(const ReadOptions& options,
                               ColumnFamilyHandle* column_family,
                               const Slice& key, PinnableSlice* value) {
  SequenceNumber min_uncommitted, snap_seq;
  const SnapshotBackup backed_by_snapshot =
      wupt_db_->AssignMinMaxSeqs(options.snapshot, &min_uncommitted, &snap_seq);
  WriteUnpreparedTxnReadCallback callback(wupt_db_, snap_seq, min_uncommitted,
                                          unprep_seqs_, backed_by_snapshot);
  auto res = write_batch_.GetFromBatchAndDB(db_, options, column_family, key,
                                            value, &callback);
  if (LIKELY(callback.valid() &&
             wupt_db_->ValidateSnapshot(snap_seq, backed_by_snapshot))) {
    return res;
  } else {
    wupt_db_->WPRecordTick(TXN_GET_TRY_AGAIN);
    return Status::TryAgain();
  }
}

namespace {
static void CleanupWriteUnpreparedWBWIIterator(void* arg1, void* arg2) {
  auto txn = reinterpret_cast<WriteUnpreparedTxn*>(arg1);
  auto iter = reinterpret_cast<Iterator*>(arg2);
  txn->RemoveActiveIterator(iter);
}
}  // anonymous namespace

Iterator* WriteUnpreparedTxn::GetIterator(const ReadOptions& options) {
  return GetIterator(options, wupt_db_->DefaultColumnFamily());
}

Iterator* WriteUnpreparedTxn::GetIterator(const ReadOptions& options,
                                          ColumnFamilyHandle* column_family) {
  // Make sure to get iterator from WriteUnprepareTxnDB, not the root db.
  Iterator* db_iter = wupt_db_->NewIterator(options, column_family, this);
  assert(db_iter);

  auto iter = write_batch_.NewIteratorWithBase(column_family, db_iter);
  active_iterators_.push_back(iter);
  iter->RegisterCleanup(CleanupWriteUnpreparedWBWIIterator, this, iter);
  return iter;
}

Status WriteUnpreparedTxn::ValidateSnapshot(ColumnFamilyHandle* column_family,
                                            const Slice& key,
                                            SequenceNumber* tracked_at_seq) {
  // TODO(lth): Reduce duplicate code with WritePrepared ValidateSnapshot logic.
  assert(snapshot_);

  SequenceNumber min_uncommitted =
      static_cast_with_check<const SnapshotImpl>(snapshot_.get())
          ->min_uncommitted_;
  SequenceNumber snap_seq = snapshot_->GetSequenceNumber();
  // tracked_at_seq is either max or the last snapshot with which this key was
  // trackeed so there is no need to apply the IsInSnapshot to this comparison
  // here as tracked_at_seq is not a prepare seq.
  if (*tracked_at_seq <= snap_seq) {
    // If the key has been previous validated at a sequence number earlier
    // than the curent snapshot's sequence number, we already know it has not
    // been modified.
    return Status::OK();
  }

  *tracked_at_seq = snap_seq;

  ColumnFamilyHandle* cfh =
      column_family ? column_family : db_impl_->DefaultColumnFamily();

  WriteUnpreparedTxnReadCallback snap_checker(
      wupt_db_, snap_seq, min_uncommitted, unprep_seqs_, kBackedByDBSnapshot);
  return TransactionUtil::CheckKeyForConflicts(db_impl_, cfh, key.ToString(),
                                               snap_seq, false /* cache_only */,
                                               &snap_checker, min_uncommitted);
}

const std::map<SequenceNumber, size_t>&
WriteUnpreparedTxn::GetUnpreparedSequenceNumbers() {
  return unprep_seqs_;
}

}  // namespace ROCKSDB_NAMESPACE

#endif  // ROCKSDB_LITE<|MERGE_RESOLUTION|>--- conflicted
+++ resolved
@@ -801,11 +801,7 @@
 
 void WriteUnpreparedTxn::Clear() {
   if (!recovered_txn_) {
-<<<<<<< HEAD
-    txn_db_impl_->UnLock(this, &GetTrackedKeys(), /*all_keys_hint=*/ true);
-=======
-    txn_db_impl_->UnLock(this, *tracked_locks_);
->>>>>>> f71dde35
+    txn_db_impl_->UnLock(this, *tracked_locks_, /*all_keys_hint=*/ true);
   }
   unprep_seqs_.clear();
   flushed_save_points_.reset(nullptr);
