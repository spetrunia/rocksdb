//  Copyright (c) 2011-present, Facebook, Inc.  All rights reserved.
//  This source code is licensed under both the GPLv2 (found in the
//  COPYING file in the root directory) and Apache 2.0 License
//  (found in the LICENSE.Apache file in the root directory).

#ifndef ROCKSDB_LITE

#include "utilities/transactions/write_unprepared_txn.h"
#include "db/db_impl/db_impl.h"
#include "util/cast_util.h"
#include "utilities/transactions/write_unprepared_txn_db.h"

namespace ROCKSDB_NAMESPACE {

bool WriteUnpreparedTxnReadCallback::IsVisibleFullCheck(SequenceNumber seq) {
  // Since unprep_seqs maps prep_seq => prepare_batch_cnt, to check if seq is
  // in unprep_seqs, we have to check if seq is equal to prep_seq or any of
  // the prepare_batch_cnt seq nums after it.
  //
  // TODO(lth): Can be optimized with std::lower_bound if unprep_seqs is
  // large.
  for (const auto& it : unprep_seqs_) {
    if (it.first <= seq && seq < it.first + it.second) {
      return true;
    }
  }

  bool snap_released = false;
  auto ret =
      db_->IsInSnapshot(seq, wup_snapshot_, min_uncommitted_, &snap_released);
  assert(!snap_released || backed_by_snapshot_ == kUnbackedByDBSnapshot);
  snap_released_ |= snap_released;
  return ret;
}

WriteUnpreparedTxn::WriteUnpreparedTxn(WriteUnpreparedTxnDB* txn_db,
                                       const WriteOptions& write_options,
                                       const TransactionOptions& txn_options)
    : WritePreparedTxn(txn_db, write_options, txn_options),
      wupt_db_(txn_db),
      last_log_number_(0),
      recovered_txn_(false),
      largest_validated_seq_(0) {
  if (txn_options.write_batch_flush_threshold < 0) {
    write_batch_flush_threshold_ =
        txn_db_impl_->GetTxnDBOptions().default_write_batch_flush_threshold;
  } else {
    write_batch_flush_threshold_ = txn_options.write_batch_flush_threshold;
  }
}

WriteUnpreparedTxn::~WriteUnpreparedTxn() {
  if (!unprep_seqs_.empty()) {
    assert(log_number_ > 0);
    assert(GetId() > 0);
    assert(!name_.empty());

    // We should rollback regardless of GetState, but some unit tests that
    // test crash recovery run the destructor assuming that rollback does not
    // happen, so that rollback during recovery can be exercised.
    if (GetState() == STARTED || GetState() == LOCKS_STOLEN) {
      auto s = RollbackInternal();
      assert(s.ok());
      if (!s.ok()) {
        ROCKS_LOG_FATAL(
            wupt_db_->info_log_,
            "Rollback of WriteUnprepared transaction failed in destructor: %s",
            s.ToString().c_str());
      }
      dbimpl_->logs_with_prep_tracker()->MarkLogAsHavingPrepSectionFlushed(
          log_number_);
    }
  }

  // Clear the tracked locks so that ~PessimisticTransaction does not
  // try to unlock keys for recovered transactions.
  if (recovered_txn_) {
    tracked_locks_->Clear();
  }
}

void WriteUnpreparedTxn::Initialize(const TransactionOptions& txn_options) {
  PessimisticTransaction::Initialize(txn_options);
  if (txn_options.write_batch_flush_threshold < 0) {
    write_batch_flush_threshold_ =
        txn_db_impl_->GetTxnDBOptions().default_write_batch_flush_threshold;
  } else {
    write_batch_flush_threshold_ = txn_options.write_batch_flush_threshold;
  }

  unprep_seqs_.clear();
  flushed_save_points_.reset(nullptr);
  unflushed_save_points_.reset(nullptr);
  recovered_txn_ = false;
  largest_validated_seq_ = 0;
  assert(active_iterators_.empty());
  active_iterators_.clear();
  untracked_keys_.clear();
}

Status WriteUnpreparedTxn::HandleWrite(std::function<Status()> do_write) {
  Status s;
  if (active_iterators_.empty()) {
    s = MaybeFlushWriteBatchToDB();
    if (!s.ok()) {
      return s;
    }
  }
  s = do_write();
  if (s.ok()) {
    if (snapshot_) {
      largest_validated_seq_ =
          std::max(largest_validated_seq_, snapshot_->GetSequenceNumber());
    } else {
      // TODO(lth): We should use the same number as tracked_at_seq in TryLock,
      // because what is actually being tracked is the sequence number at which
      // this key was locked at.
      largest_validated_seq_ = db_impl_->GetLastPublishedSequence();
    }
  }
  return s;
}

Status WriteUnpreparedTxn::Put(ColumnFamilyHandle* column_family,
                               const Slice& key, const Slice& value,
                               const bool assume_tracked) {
  return HandleWrite([&]() {
    return TransactionBaseImpl::Put(column_family, key, value, assume_tracked);
  });
}

Status WriteUnpreparedTxn::Put(ColumnFamilyHandle* column_family,
                               const SliceParts& key, const SliceParts& value,
                               const bool assume_tracked) {
  return HandleWrite([&]() {
    return TransactionBaseImpl::Put(column_family, key, value, assume_tracked);
  });
}

Status WriteUnpreparedTxn::Merge(ColumnFamilyHandle* column_family,
                                 const Slice& key, const Slice& value,
                                 const bool assume_tracked) {
  return HandleWrite([&]() {
    return TransactionBaseImpl::Merge(column_family, key, value,
                                      assume_tracked);
  });
}

Status WriteUnpreparedTxn::Delete(ColumnFamilyHandle* column_family,
                                  const Slice& key, const bool assume_tracked) {
  return HandleWrite([&]() {
    return TransactionBaseImpl::Delete(column_family, key, assume_tracked);
  });
}

Status WriteUnpreparedTxn::Delete(ColumnFamilyHandle* column_family,
                                  const SliceParts& key,
                                  const bool assume_tracked) {
  return HandleWrite([&]() {
    return TransactionBaseImpl::Delete(column_family, key, assume_tracked);
  });
}

Status WriteUnpreparedTxn::SingleDelete(ColumnFamilyHandle* column_family,
                                        const Slice& key,
                                        const bool assume_tracked) {
  return HandleWrite([&]() {
    return TransactionBaseImpl::SingleDelete(column_family, key,
                                             assume_tracked);
  });
}

Status WriteUnpreparedTxn::SingleDelete(ColumnFamilyHandle* column_family,
                                        const SliceParts& key,
                                        const bool assume_tracked) {
  return HandleWrite([&]() {
    return TransactionBaseImpl::SingleDelete(column_family, key,
                                             assume_tracked);
  });
}

// WriteUnpreparedTxn::RebuildFromWriteBatch is only called on recovery. For
// WriteUnprepared, the write batches have already been written into the
// database during WAL replay, so all we have to do is just to "retrack" the key
// so that rollbacks are possible.
//
// Calling TryLock instead of TrackKey is also possible, but as an optimization,
// recovered transactions do not hold locks on their keys. This follows the
// implementation in PessimisticTransactionDB::Initialize where we set
// skip_concurrency_control to true.
Status WriteUnpreparedTxn::RebuildFromWriteBatch(WriteBatch* wb) {
  struct TrackKeyHandler : public WriteBatch::Handler {
    WriteUnpreparedTxn* txn_;
    bool rollback_merge_operands_;

    TrackKeyHandler(WriteUnpreparedTxn* txn, bool rollback_merge_operands)
        : txn_(txn), rollback_merge_operands_(rollback_merge_operands) {}

    Status PutCF(uint32_t cf, const Slice& key, const Slice&) override {
      txn_->TrackKey(cf, key.ToString(), kMaxSequenceNumber,
                     false /* read_only */, true /* exclusive */);
      return Status::OK();
    }

    Status DeleteCF(uint32_t cf, const Slice& key) override {
      txn_->TrackKey(cf, key.ToString(), kMaxSequenceNumber,
                     false /* read_only */, true /* exclusive */);
      return Status::OK();
    }

    Status SingleDeleteCF(uint32_t cf, const Slice& key) override {
      txn_->TrackKey(cf, key.ToString(), kMaxSequenceNumber,
                     false /* read_only */, true /* exclusive */);
      return Status::OK();
    }

    Status MergeCF(uint32_t cf, const Slice& key, const Slice&) override {
      if (rollback_merge_operands_) {
        txn_->TrackKey(cf, key.ToString(), kMaxSequenceNumber,
                       false /* read_only */, true /* exclusive */);
      }
      return Status::OK();
    }

    // Recovered batches do not contain 2PC markers.
    Status MarkBeginPrepare(bool) override { return Status::InvalidArgument(); }

    Status MarkEndPrepare(const Slice&) override {
      return Status::InvalidArgument();
    }

    Status MarkNoop(bool) override { return Status::InvalidArgument(); }

    Status MarkCommit(const Slice&) override {
      return Status::InvalidArgument();
    }

    Status MarkRollback(const Slice&) override {
      return Status::InvalidArgument();
    }
  };

  TrackKeyHandler handler(this,
                          wupt_db_->txn_db_options_.rollback_merge_operands);
  return wb->Iterate(&handler);
}

Status WriteUnpreparedTxn::MaybeFlushWriteBatchToDB() {
  const bool kPrepared = true;
  Status s;
  if (write_batch_flush_threshold_ > 0 &&
      write_batch_.GetWriteBatch()->Count() > 0 &&
      write_batch_.GetDataSize() >
          static_cast<size_t>(write_batch_flush_threshold_)) {
    assert(GetState() != PREPARED);
    s = FlushWriteBatchToDB(!kPrepared);
  }
  return s;
}

Status WriteUnpreparedTxn::FlushWriteBatchToDB(bool prepared) {
  // If the current write batch contains savepoints, then some special handling
  // is required so that RollbackToSavepoint can work.
  //
  // RollbackToSavepoint is not supported after Prepare() is called, so only do
  // this for unprepared batches.
  if (!prepared && unflushed_save_points_ != nullptr &&
      !unflushed_save_points_->empty()) {
    return FlushWriteBatchWithSavePointToDB();
  }

  return FlushWriteBatchToDBInternal(prepared);
}

Status WriteUnpreparedTxn::FlushWriteBatchToDBInternal(bool prepared) {
  if (name_.empty()) {
    assert(!prepared);
#ifndef NDEBUG
    static std::atomic_ullong autogen_id{0};
    // To avoid changing all tests to call SetName, just autogenerate one.
    if (wupt_db_->txn_db_options_.autogenerate_name) {
      SetName(std::string("autoxid") + ToString(autogen_id.fetch_add(1)));
    } else
#endif
    {
      return Status::InvalidArgument("Cannot write to DB without SetName.");
    }
  }

  struct UntrackedKeyHandler : public WriteBatch::Handler {
    WriteUnpreparedTxn* txn_;
    bool rollback_merge_operands_;

    UntrackedKeyHandler(WriteUnpreparedTxn* txn, bool rollback_merge_operands)
        : txn_(txn), rollback_merge_operands_(rollback_merge_operands) {}

    Status AddUntrackedKey(uint32_t cf, const Slice& key) {
      auto str = key.ToString();
      PointLockStatus lock_status =
          txn_->tracked_locks_->GetPointLockStatus(cf, str);
      if (!lock_status.locked) {
        txn_->untracked_keys_[cf].push_back(str);
      }
      return Status::OK();
    }

    Status PutCF(uint32_t cf, const Slice& key, const Slice&) override {
      return AddUntrackedKey(cf, key);
    }

    Status DeleteCF(uint32_t cf, const Slice& key) override {
      return AddUntrackedKey(cf, key);
    }

    Status SingleDeleteCF(uint32_t cf, const Slice& key) override {
      return AddUntrackedKey(cf, key);
    }

    Status MergeCF(uint32_t cf, const Slice& key, const Slice&) override {
      if (rollback_merge_operands_) {
        return AddUntrackedKey(cf, key);
      }
      return Status::OK();
    }

    // The only expected 2PC marker is the initial Noop marker.
    Status MarkNoop(bool empty_batch) override {
      return empty_batch ? Status::OK() : Status::InvalidArgument();
    }

    Status MarkBeginPrepare(bool) override { return Status::InvalidArgument(); }

    Status MarkEndPrepare(const Slice&) override {
      return Status::InvalidArgument();
    }

    Status MarkCommit(const Slice&) override {
      return Status::InvalidArgument();
    }

    Status MarkRollback(const Slice&) override {
      return Status::InvalidArgument();
    }
  };

  UntrackedKeyHandler handler(
      this, wupt_db_->txn_db_options_.rollback_merge_operands);
  auto s = GetWriteBatch()->GetWriteBatch()->Iterate(&handler);
  assert(s.ok());

  // TODO(lth): Reduce duplicate code with WritePrepared prepare logic.
  WriteOptions write_options = write_options_;
  write_options.disableWAL = false;
  const bool WRITE_AFTER_COMMIT = true;
  const bool first_prepare_batch = log_number_ == 0;
  // MarkEndPrepare will change Noop marker to the appropriate marker.
  WriteBatchInternal::MarkEndPrepare(GetWriteBatch()->GetWriteBatch(), name_,
                                     !WRITE_AFTER_COMMIT, !prepared);
  // For each duplicate key we account for a new sub-batch
  prepare_batch_cnt_ = GetWriteBatch()->SubBatchCnt();
  // AddPrepared better to be called in the pre-release callback otherwise there
  // is a non-zero chance of max advancing prepare_seq and readers assume the
  // data as committed.
  // Also having it in the PreReleaseCallback allows in-order addition of
  // prepared entries to PreparedHeap and hence enables an optimization. Refer
  // to SmallestUnCommittedSeq for more details.
  AddPreparedCallback add_prepared_callback(
      wpt_db_, db_impl_, prepare_batch_cnt_,
      db_impl_->immutable_db_options().two_write_queues, first_prepare_batch);
  const bool DISABLE_MEMTABLE = true;
  uint64_t seq_used = kMaxSequenceNumber;
  // log_number_ should refer to the oldest log containing uncommitted data
  // from the current transaction. This means that if log_number_ is set,
  // WriteImpl should not overwrite that value, so set log_used to nullptr if
  // log_number_ is already set.
  s = db_impl_->WriteImpl(write_options, GetWriteBatch()->GetWriteBatch(),
                          /*callback*/ nullptr, &last_log_number_,
                          /*log ref*/ 0, !DISABLE_MEMTABLE, &seq_used,
                          prepare_batch_cnt_, &add_prepared_callback);
  if (log_number_ == 0) {
    log_number_ = last_log_number_;
  }
  assert(!s.ok() || seq_used != kMaxSequenceNumber);
  auto prepare_seq = seq_used;

  // Only call SetId if it hasn't been set yet.
  if (GetId() == 0) {
    SetId(prepare_seq);
  }
  // unprep_seqs_ will also contain prepared seqnos since they are treated in
  // the same way in the prepare/commit callbacks. See the comment on the
  // definition of unprep_seqs_.
  unprep_seqs_[prepare_seq] = prepare_batch_cnt_;

  // Reset transaction state.
  if (!prepared) {
    prepare_batch_cnt_ = 0;
    const bool kClear = true;
    TransactionBaseImpl::InitWriteBatch(kClear);
  }

  return s;
}

Status WriteUnpreparedTxn::FlushWriteBatchWithSavePointToDB() {
  assert(unflushed_save_points_ != nullptr &&
         unflushed_save_points_->size() > 0);
  assert(save_points_ != nullptr && save_points_->size() > 0);
  assert(save_points_->size() >= unflushed_save_points_->size());

  // Handler class for creating an unprepared batch from a savepoint.
  struct SavePointBatchHandler : public WriteBatch::Handler {
    WriteBatchWithIndex* wb_;
    const std::map<uint32_t, ColumnFamilyHandle*>& handles_;

    SavePointBatchHandler(
        WriteBatchWithIndex* wb,
        const std::map<uint32_t, ColumnFamilyHandle*>& handles)
        : wb_(wb), handles_(handles) {}

    Status PutCF(uint32_t cf, const Slice& key, const Slice& value) override {
      return wb_->Put(handles_.at(cf), key, value);
    }

    Status DeleteCF(uint32_t cf, const Slice& key) override {
      return wb_->Delete(handles_.at(cf), key);
    }

    Status SingleDeleteCF(uint32_t cf, const Slice& key) override {
      return wb_->SingleDelete(handles_.at(cf), key);
    }

    Status MergeCF(uint32_t cf, const Slice& key, const Slice& value) override {
      return wb_->Merge(handles_.at(cf), key, value);
    }

    // The only expected 2PC marker is the initial Noop marker.
    Status MarkNoop(bool empty_batch) override {
      return empty_batch ? Status::OK() : Status::InvalidArgument();
    }

    Status MarkBeginPrepare(bool) override { return Status::InvalidArgument(); }

    Status MarkEndPrepare(const Slice&) override {
      return Status::InvalidArgument();
    }

    Status MarkCommit(const Slice&) override {
      return Status::InvalidArgument();
    }

    Status MarkRollback(const Slice&) override {
      return Status::InvalidArgument();
    }
  };

  // The comparator of the default cf is passed in, similar to the
  // initialization of TransactionBaseImpl::write_batch_. This comparator is
  // only used if the write batch encounters an invalid cf id, and falls back to
  // this comparator.
  WriteBatchWithIndex wb(wpt_db_->DefaultColumnFamily()->GetComparator(), 0,
                         true, 0);
  // Swap with write_batch_ so that wb contains the complete write batch. The
  // actual write batch that will be flushed to DB will be built in
  // write_batch_, and will be read by FlushWriteBatchToDBInternal.
  std::swap(wb, write_batch_);
  TransactionBaseImpl::InitWriteBatch();

  size_t prev_boundary = WriteBatchInternal::kHeader;
  const bool kPrepared = true;
  for (size_t i = 0; i < unflushed_save_points_->size() + 1; i++) {
    bool trailing_batch = i == unflushed_save_points_->size();
    SavePointBatchHandler sp_handler(&write_batch_,
                                     *wupt_db_->GetCFHandleMap().get());
    size_t curr_boundary = trailing_batch ? wb.GetWriteBatch()->GetDataSize()
                                          : (*unflushed_save_points_)[i];

    // Construct the partial write batch up to the savepoint.
    //
    // Theoretically, a memcpy between the write batches should be sufficient
    // since the rewriting into the batch should produce the exact same byte
    // representation. Rebuilding the WriteBatchWithIndex index is still
    // necessary though, and would imply doing two passes over the batch though.
    Status s = WriteBatchInternal::Iterate(wb.GetWriteBatch(), &sp_handler,
                                           prev_boundary, curr_boundary);
    if (!s.ok()) {
      return s;
    }

    if (write_batch_.GetWriteBatch()->Count() > 0) {
      // Flush the write batch.
      s = FlushWriteBatchToDBInternal(!kPrepared);
      if (!s.ok()) {
        return s;
      }
    }

    if (!trailing_batch) {
      if (flushed_save_points_ == nullptr) {
        flushed_save_points_.reset(
            new autovector<WriteUnpreparedTxn::SavePoint>());
      }
      flushed_save_points_->emplace_back(
          unprep_seqs_, new ManagedSnapshot(db_impl_, wupt_db_->GetSnapshot()));
    }

    prev_boundary = curr_boundary;
    const bool kClear = true;
    TransactionBaseImpl::InitWriteBatch(kClear);
  }

  unflushed_save_points_->clear();
  return Status::OK();
}

Status WriteUnpreparedTxn::PrepareInternal() {
  const bool kPrepared = true;
  return FlushWriteBatchToDB(kPrepared);
}

Status WriteUnpreparedTxn::CommitWithoutPrepareInternal() {
  if (unprep_seqs_.empty()) {
    assert(log_number_ == 0);
    assert(GetId() == 0);
    return WritePreparedTxn::CommitWithoutPrepareInternal();
  }

  // TODO(lth): We should optimize commit without prepare to not perform
  // a prepare under the hood.
  auto s = PrepareInternal();
  if (!s.ok()) {
    return s;
  }
  return CommitInternal();
}

Status WriteUnpreparedTxn::CommitInternal() {
  // TODO(lth): Reduce duplicate code with WritePrepared commit logic.

  // We take the commit-time batch and append the Commit marker.  The Memtable
  // will ignore the Commit marker in non-recovery mode
  WriteBatch* working_batch = GetCommitTimeWriteBatch();
  const bool empty = working_batch->Count() == 0;
  WriteBatchInternal::MarkCommit(working_batch, name_);

  const bool for_recovery = use_only_the_last_commit_time_batch_for_recovery_;
  if (!empty && for_recovery) {
    // When not writing to memtable, we can still cache the latest write batch.
    // The cached batch will be written to memtable in WriteRecoverableState
    // during FlushMemTable
    WriteBatchInternal::SetAsLastestPersistentState(working_batch);
  }

  const bool includes_data = !empty && !for_recovery;
  size_t commit_batch_cnt = 0;
  if (UNLIKELY(includes_data)) {
    ROCKS_LOG_WARN(db_impl_->immutable_db_options().info_log,
                   "Duplicate key overhead");
    SubBatchCounter counter(*wpt_db_->GetCFComparatorMap());
    auto s = working_batch->Iterate(&counter);
    assert(s.ok());
    commit_batch_cnt = counter.BatchCount();
  }
  const bool disable_memtable = !includes_data;
  const bool do_one_write =
      !db_impl_->immutable_db_options().two_write_queues || disable_memtable;

  WriteUnpreparedCommitEntryPreReleaseCallback update_commit_map(
      wpt_db_, db_impl_, unprep_seqs_, commit_batch_cnt);
  const bool kFirstPrepareBatch = true;
  AddPreparedCallback add_prepared_callback(
      wpt_db_, db_impl_, commit_batch_cnt,
      db_impl_->immutable_db_options().two_write_queues, !kFirstPrepareBatch);
  PreReleaseCallback* pre_release_callback;
  if (do_one_write) {
    pre_release_callback = &update_commit_map;
  } else {
    pre_release_callback = &add_prepared_callback;
  }
  uint64_t seq_used = kMaxSequenceNumber;
  // Since the prepared batch is directly written to memtable, there is
  // already a connection between the memtable and its WAL, so there is no
  // need to redundantly reference the log that contains the prepared data.
  const uint64_t zero_log_number = 0ull;
  size_t batch_cnt = UNLIKELY(commit_batch_cnt) ? commit_batch_cnt : 1;
  auto s = db_impl_->WriteImpl(write_options_, working_batch, nullptr, nullptr,
                               zero_log_number, disable_memtable, &seq_used,
                               batch_cnt, pre_release_callback);
  assert(!s.ok() || seq_used != kMaxSequenceNumber);
  const SequenceNumber commit_batch_seq = seq_used;
  if (LIKELY(do_one_write || !s.ok())) {
    if (LIKELY(s.ok())) {
      // Note RemovePrepared should be called after WriteImpl that publishsed
      // the seq. Otherwise SmallestUnCommittedSeq optimization breaks.
      for (const auto& seq : unprep_seqs_) {
        wpt_db_->RemovePrepared(seq.first, seq.second);
      }
    }
    if (UNLIKELY(!do_one_write)) {
      wpt_db_->RemovePrepared(commit_batch_seq, commit_batch_cnt);
    }
    unprep_seqs_.clear();
    flushed_save_points_.reset(nullptr);
    unflushed_save_points_.reset(nullptr);
    return s;
  }  // else do the 2nd write to publish seq

  // Populate unprep_seqs_ with commit_batch_seq, since we treat data in the
  // commit write batch as just another "unprepared" batch. This will also
  // update the unprep_seqs_ in the update_commit_map callback.
  unprep_seqs_[commit_batch_seq] = commit_batch_cnt;
  WriteUnpreparedCommitEntryPreReleaseCallback
      update_commit_map_with_commit_batch(wpt_db_, db_impl_, unprep_seqs_, 0);

  // Note: the 2nd write comes with a performance penality. So if we have too
  // many of commits accompanied with ComitTimeWriteBatch and yet we cannot
  // enable use_only_the_last_commit_time_batch_for_recovery_ optimization,
  // two_write_queues should be disabled to avoid many additional writes here.

  // Update commit map only from the 2nd queue
  WriteBatch empty_batch;
  empty_batch.PutLogData(Slice());
  // In the absence of Prepare markers, use Noop as a batch separator
  WriteBatchInternal::InsertNoop(&empty_batch);
  const bool DISABLE_MEMTABLE = true;
  const size_t ONE_BATCH = 1;
  const uint64_t NO_REF_LOG = 0;
  s = db_impl_->WriteImpl(write_options_, &empty_batch, nullptr, nullptr,
                          NO_REF_LOG, DISABLE_MEMTABLE, &seq_used, ONE_BATCH,
                          &update_commit_map_with_commit_batch);
  assert(!s.ok() || seq_used != kMaxSequenceNumber);
  // Note RemovePrepared should be called after WriteImpl that publishsed the
  // seq. Otherwise SmallestUnCommittedSeq optimization breaks.
  for (const auto& seq : unprep_seqs_) {
    wpt_db_->RemovePrepared(seq.first, seq.second);
  }
  unprep_seqs_.clear();
  flushed_save_points_.reset(nullptr);
  unflushed_save_points_.reset(nullptr);
  return s;
}

Status WriteUnpreparedTxn::WriteRollbackKeys(
<<<<<<< HEAD
    const LockTracker& tracked_keys, WriteBatchWithIndex* rollback_batch,
=======
    const LockTracker& lock_tracker, WriteBatchWithIndex* rollback_batch,
>>>>>>> 8a1da56b
    ReadCallback* callback, const ReadOptions& roptions) {
  // This assertion can be removed when range lock is supported.
  assert(lock_tracker.IsPointLockSupported());
  const auto& cf_map = *wupt_db_->GetCFHandleMap();
  auto WriteRollbackKey = [&](const std::string& key, uint32_t cfid) {
    const auto& cf_handle = cf_map.at(cfid);
    PinnableSlice pinnable_val;
    bool not_used;
    DBImpl::GetImplOptions get_impl_options;
    get_impl_options.column_family = cf_handle;
    get_impl_options.value = &pinnable_val;
    get_impl_options.value_found = &not_used;
    get_impl_options.callback = callback;
    auto s = db_impl_->GetImpl(roptions, key, get_impl_options);

    if (s.ok()) {
      s = rollback_batch->Put(cf_handle, key, pinnable_val);
      assert(s.ok());
    } else if (s.IsNotFound()) {
      s = rollback_batch->Delete(cf_handle, key);
      assert(s.ok());
    } else {
      return s;
    }

    return Status::OK();
  };

  std::unique_ptr<LockTracker::ColumnFamilyIterator> cf_it(
<<<<<<< HEAD
      tracked_keys.GetColumnFamilyIterator());
=======
      lock_tracker.GetColumnFamilyIterator());
>>>>>>> 8a1da56b
  assert(cf_it != nullptr);
  while (cf_it->HasNext()) {
    ColumnFamilyId cf = cf_it->Next();
    std::unique_ptr<LockTracker::KeyIterator> key_it(
<<<<<<< HEAD
        tracked_keys.GetKeyIterator(cf));
=======
        lock_tracker.GetKeyIterator(cf));
>>>>>>> 8a1da56b
    assert(key_it != nullptr);
    while (key_it->HasNext()) {
      const std::string& key = key_it->Next();
      auto s = WriteRollbackKey(key, cf);
      if (!s.ok()) {
        return s;
      }
    }
  }

  for (const auto& cfkey : untracked_keys_) {
    const auto cfid = cfkey.first;
    const auto& keys = cfkey.second;
    for (const auto& key : keys) {
      auto s = WriteRollbackKey(key, cfid);
      if (!s.ok()) {
        return s;
      }
    }
  }

  return Status::OK();
}

Status WriteUnpreparedTxn::RollbackInternal() {
  // TODO(lth): Reduce duplicate code with WritePrepared rollback logic.
  WriteBatchWithIndex rollback_batch(
      wpt_db_->DefaultColumnFamily()->GetComparator(), 0, true, 0);
  assert(GetId() != kMaxSequenceNumber);
  assert(GetId() > 0);
  Status s;
  auto read_at_seq = kMaxSequenceNumber;
  ReadOptions roptions;
  // to prevent callback's seq to be overrriden inside DBImpk::Get
  roptions.snapshot = wpt_db_->GetMaxSnapshot();
  // Note that we do not use WriteUnpreparedTxnReadCallback because we do not
  // need to read our own writes when reading prior versions of the key for
  // rollback.
  WritePreparedTxnReadCallback callback(wpt_db_, read_at_seq);
  // TODO(lth): We write rollback batch all in a single batch here, but this
  // should be subdivded into multiple batches as well. In phase 2, when key
  // sets are read from WAL, this will happen naturally.
  WriteRollbackKeys(*tracked_locks_, &rollback_batch, &callback, roptions);

  // The Rollback marker will be used as a batch separator
  WriteBatchInternal::MarkRollback(rollback_batch.GetWriteBatch(), name_);
  bool do_one_write = !db_impl_->immutable_db_options().two_write_queues;
  const bool DISABLE_MEMTABLE = true;
  const uint64_t NO_REF_LOG = 0;
  uint64_t seq_used = kMaxSequenceNumber;
  // Rollback batch may contain duplicate keys, because tracked_keys_ is not
  // comparator aware.
  auto rollback_batch_cnt = rollback_batch.SubBatchCnt();
  // We commit the rolled back prepared batches. Although this is
  // counter-intuitive, i) it is safe to do so, since the prepared batches are
  // already canceled out by the rollback batch, ii) adding the commit entry to
  // CommitCache will allow us to benefit from the existing mechanism in
  // CommitCache that keeps an entry evicted due to max advance and yet overlaps
  // with a live snapshot around so that the live snapshot properly skips the
  // entry even if its prepare seq is lower than max_evicted_seq_.
  //
  // TODO(lth): RollbackInternal is conceptually very similar to
  // CommitInternal, with the rollback batch simply taking on the role of
  // CommitTimeWriteBatch. We should be able to merge the two code paths.
  WriteUnpreparedCommitEntryPreReleaseCallback update_commit_map(
      wpt_db_, db_impl_, unprep_seqs_, rollback_batch_cnt);
  // Note: the rollback batch does not need AddPrepared since it is written to
  // DB in one shot. min_uncommitted still works since it requires capturing
  // data that is written to DB but not yet committed, while the rollback
  // batch commits with PreReleaseCallback.
  s = db_impl_->WriteImpl(write_options_, rollback_batch.GetWriteBatch(),
                          nullptr, nullptr, NO_REF_LOG, !DISABLE_MEMTABLE,
                          &seq_used, rollback_batch_cnt,
                          do_one_write ? &update_commit_map : nullptr);
  assert(!s.ok() || seq_used != kMaxSequenceNumber);
  if (!s.ok()) {
    return s;
  }
  if (do_one_write) {
    for (const auto& seq : unprep_seqs_) {
      wpt_db_->RemovePrepared(seq.first, seq.second);
    }
    unprep_seqs_.clear();
    flushed_save_points_.reset(nullptr);
    unflushed_save_points_.reset(nullptr);
    return s;
  }  // else do the 2nd write for commit

  uint64_t& prepare_seq = seq_used;
  // Populate unprep_seqs_ with rollback_batch_cnt, since we treat data in the
  // rollback write batch as just another "unprepared" batch. This will also
  // update the unprep_seqs_ in the update_commit_map callback.
  unprep_seqs_[prepare_seq] = rollback_batch_cnt;
  WriteUnpreparedCommitEntryPreReleaseCallback
      update_commit_map_with_rollback_batch(wpt_db_, db_impl_, unprep_seqs_, 0);

  ROCKS_LOG_DETAILS(db_impl_->immutable_db_options().info_log,
                    "RollbackInternal 2nd write prepare_seq: %" PRIu64,
                    prepare_seq);
  WriteBatch empty_batch;
  const size_t ONE_BATCH = 1;
  empty_batch.PutLogData(Slice());
  // In the absence of Prepare markers, use Noop as a batch separator
  WriteBatchInternal::InsertNoop(&empty_batch);
  s = db_impl_->WriteImpl(write_options_, &empty_batch, nullptr, nullptr,
                          NO_REF_LOG, DISABLE_MEMTABLE, &seq_used, ONE_BATCH,
                          &update_commit_map_with_rollback_batch);
  assert(!s.ok() || seq_used != kMaxSequenceNumber);
  // Mark the txn as rolled back
  if (s.ok()) {
    for (const auto& seq : unprep_seqs_) {
      wpt_db_->RemovePrepared(seq.first, seq.second);
    }
  }

  unprep_seqs_.clear();
  flushed_save_points_.reset(nullptr);
  unflushed_save_points_.reset(nullptr);
  return s;
}

void WriteUnpreparedTxn::Clear() {
  if (!recovered_txn_) {
<<<<<<< HEAD
    txn_db_impl_->UnLock(this, *tracked_locks_, /*all_keys_hint=*/ true);
=======
    txn_db_impl_->UnLock(this, *tracked_locks_);
>>>>>>> 8a1da56b
  }
  unprep_seqs_.clear();
  flushed_save_points_.reset(nullptr);
  unflushed_save_points_.reset(nullptr);
  recovered_txn_ = false;
  largest_validated_seq_ = 0;
  assert(active_iterators_.empty());
  active_iterators_.clear();
  untracked_keys_.clear();
  TransactionBaseImpl::Clear();
}

void WriteUnpreparedTxn::SetSavePoint() {
  assert((unflushed_save_points_ ? unflushed_save_points_->size() : 0) +
             (flushed_save_points_ ? flushed_save_points_->size() : 0) ==
         (save_points_ ? save_points_->size() : 0));
  PessimisticTransaction::SetSavePoint();
  if (unflushed_save_points_ == nullptr) {
    unflushed_save_points_.reset(new autovector<size_t>());
  }
  unflushed_save_points_->push_back(write_batch_.GetDataSize());
}

Status WriteUnpreparedTxn::RollbackToSavePoint() {
  assert((unflushed_save_points_ ? unflushed_save_points_->size() : 0) +
             (flushed_save_points_ ? flushed_save_points_->size() : 0) ==
         (save_points_ ? save_points_->size() : 0));
  if (unflushed_save_points_ != nullptr && unflushed_save_points_->size() > 0) {
    Status s = PessimisticTransaction::RollbackToSavePoint();
    assert(!s.IsNotFound());
    unflushed_save_points_->pop_back();
    return s;
  }

  if (flushed_save_points_ != nullptr && !flushed_save_points_->empty()) {
    return RollbackToSavePointInternal();
  }

  return Status::NotFound();
}

Status WriteUnpreparedTxn::RollbackToSavePointInternal() {
  Status s;

  const bool kClear = true;
  TransactionBaseImpl::InitWriteBatch(kClear);

  assert(flushed_save_points_->size() > 0);
  WriteUnpreparedTxn::SavePoint& top = flushed_save_points_->back();

  assert(save_points_ != nullptr && save_points_->size() > 0);
  const LockTracker& tracked_keys = *save_points_->top().new_locks_;

  ReadOptions roptions;
  roptions.snapshot = top.snapshot_->snapshot();
  SequenceNumber min_uncommitted =
      static_cast_with_check<const SnapshotImpl>(roptions.snapshot)
          ->min_uncommitted_;
  SequenceNumber snap_seq = roptions.snapshot->GetSequenceNumber();
  WriteUnpreparedTxnReadCallback callback(wupt_db_, snap_seq, min_uncommitted,
                                          top.unprep_seqs_,
                                          kBackedByDBSnapshot);
  WriteRollbackKeys(tracked_keys, &write_batch_, &callback, roptions);

  const bool kPrepared = true;
  s = FlushWriteBatchToDBInternal(!kPrepared);
  assert(s.ok());
  if (!s.ok()) {
    return s;
  }

  // PessimisticTransaction::RollbackToSavePoint will call also call
  // RollbackToSavepoint on write_batch_. However, write_batch_ is empty and has
  // no savepoints because this savepoint has already been flushed. Work around
  // this by setting a fake savepoint.
  write_batch_.SetSavePoint();
  s = PessimisticTransaction::RollbackToSavePoint();
  assert(s.ok());
  if (!s.ok()) {
    return s;
  }

  flushed_save_points_->pop_back();
  return s;
}

Status WriteUnpreparedTxn::PopSavePoint() {
  assert((unflushed_save_points_ ? unflushed_save_points_->size() : 0) +
             (flushed_save_points_ ? flushed_save_points_->size() : 0) ==
         (save_points_ ? save_points_->size() : 0));
  if (unflushed_save_points_ != nullptr && unflushed_save_points_->size() > 0) {
    Status s = PessimisticTransaction::PopSavePoint();
    assert(!s.IsNotFound());
    unflushed_save_points_->pop_back();
    return s;
  }

  if (flushed_save_points_ != nullptr && !flushed_save_points_->empty()) {
    // PessimisticTransaction::PopSavePoint will call also call PopSavePoint on
    // write_batch_. However, write_batch_ is empty and has no savepoints
    // because this savepoint has already been flushed. Work around this by
    // setting a fake savepoint.
    write_batch_.SetSavePoint();
    Status s = PessimisticTransaction::PopSavePoint();
    assert(!s.IsNotFound());
    flushed_save_points_->pop_back();
    return s;
  }

  return Status::NotFound();
}

void WriteUnpreparedTxn::MultiGet(const ReadOptions& options,
                                  ColumnFamilyHandle* column_family,
                                  const size_t num_keys, const Slice* keys,
                                  PinnableSlice* values, Status* statuses,
                                  const bool sorted_input) {
  SequenceNumber min_uncommitted, snap_seq;
  const SnapshotBackup backed_by_snapshot =
      wupt_db_->AssignMinMaxSeqs(options.snapshot, &min_uncommitted, &snap_seq);
  WriteUnpreparedTxnReadCallback callback(wupt_db_, snap_seq, min_uncommitted,
                                          unprep_seqs_, backed_by_snapshot);
  write_batch_.MultiGetFromBatchAndDB(db_, options, column_family, num_keys,
                                      keys, values, statuses, sorted_input,
                                      &callback);
  if (UNLIKELY(!callback.valid() ||
               !wupt_db_->ValidateSnapshot(snap_seq, backed_by_snapshot))) {
    wupt_db_->WPRecordTick(TXN_GET_TRY_AGAIN);
    for (size_t i = 0; i < num_keys; i++) {
      statuses[i] = Status::TryAgain();
    }
  }
}

Status WriteUnpreparedTxn::Get(const ReadOptions& options,
                               ColumnFamilyHandle* column_family,
                               const Slice& key, PinnableSlice* value) {
  SequenceNumber min_uncommitted, snap_seq;
  const SnapshotBackup backed_by_snapshot =
      wupt_db_->AssignMinMaxSeqs(options.snapshot, &min_uncommitted, &snap_seq);
  WriteUnpreparedTxnReadCallback callback(wupt_db_, snap_seq, min_uncommitted,
                                          unprep_seqs_, backed_by_snapshot);
  auto res = write_batch_.GetFromBatchAndDB(db_, options, column_family, key,
                                            value, &callback);
  if (LIKELY(callback.valid() &&
             wupt_db_->ValidateSnapshot(snap_seq, backed_by_snapshot))) {
    return res;
  } else {
    wupt_db_->WPRecordTick(TXN_GET_TRY_AGAIN);
    return Status::TryAgain();
  }
}

namespace {
static void CleanupWriteUnpreparedWBWIIterator(void* arg1, void* arg2) {
  auto txn = reinterpret_cast<WriteUnpreparedTxn*>(arg1);
  auto iter = reinterpret_cast<Iterator*>(arg2);
  txn->RemoveActiveIterator(iter);
}
}  // anonymous namespace

Iterator* WriteUnpreparedTxn::GetIterator(const ReadOptions& options) {
  return GetIterator(options, wupt_db_->DefaultColumnFamily());
}

Iterator* WriteUnpreparedTxn::GetIterator(const ReadOptions& options,
                                          ColumnFamilyHandle* column_family) {
  // Make sure to get iterator from WriteUnprepareTxnDB, not the root db.
  Iterator* db_iter = wupt_db_->NewIterator(options, column_family, this);
  assert(db_iter);

  auto iter = write_batch_.NewIteratorWithBase(column_family, db_iter);
  active_iterators_.push_back(iter);
  iter->RegisterCleanup(CleanupWriteUnpreparedWBWIIterator, this, iter);
  return iter;
}

Status WriteUnpreparedTxn::ValidateSnapshot(ColumnFamilyHandle* column_family,
                                            const Slice& key,
                                            SequenceNumber* tracked_at_seq) {
  // TODO(lth): Reduce duplicate code with WritePrepared ValidateSnapshot logic.
  assert(snapshot_);

  SequenceNumber min_uncommitted =
      static_cast_with_check<const SnapshotImpl>(snapshot_.get())
          ->min_uncommitted_;
  SequenceNumber snap_seq = snapshot_->GetSequenceNumber();
  // tracked_at_seq is either max or the last snapshot with which this key was
  // trackeed so there is no need to apply the IsInSnapshot to this comparison
  // here as tracked_at_seq is not a prepare seq.
  if (*tracked_at_seq <= snap_seq) {
    // If the key has been previous validated at a sequence number earlier
    // than the curent snapshot's sequence number, we already know it has not
    // been modified.
    return Status::OK();
  }

  *tracked_at_seq = snap_seq;

  ColumnFamilyHandle* cfh =
      column_family ? column_family : db_impl_->DefaultColumnFamily();

  WriteUnpreparedTxnReadCallback snap_checker(
      wupt_db_, snap_seq, min_uncommitted, unprep_seqs_, kBackedByDBSnapshot);
  return TransactionUtil::CheckKeyForConflicts(db_impl_, cfh, key.ToString(),
                                               snap_seq, false /* cache_only */,
                                               &snap_checker, min_uncommitted);
}

const std::map<SequenceNumber, size_t>&
WriteUnpreparedTxn::GetUnpreparedSequenceNumbers() {
  return unprep_seqs_;
}

}  // namespace ROCKSDB_NAMESPACE

#endif  // ROCKSDB_LITE<|MERGE_RESOLUTION|>--- conflicted
+++ resolved
@@ -641,11 +641,7 @@
 }
 
 Status WriteUnpreparedTxn::WriteRollbackKeys(
-<<<<<<< HEAD
-    const LockTracker& tracked_keys, WriteBatchWithIndex* rollback_batch,
-=======
     const LockTracker& lock_tracker, WriteBatchWithIndex* rollback_batch,
->>>>>>> 8a1da56b
     ReadCallback* callback, const ReadOptions& roptions) {
   // This assertion can be removed when range lock is supported.
   assert(lock_tracker.IsPointLockSupported());
@@ -675,20 +671,12 @@
   };
 
   std::unique_ptr<LockTracker::ColumnFamilyIterator> cf_it(
-<<<<<<< HEAD
-      tracked_keys.GetColumnFamilyIterator());
-=======
       lock_tracker.GetColumnFamilyIterator());
->>>>>>> 8a1da56b
   assert(cf_it != nullptr);
   while (cf_it->HasNext()) {
     ColumnFamilyId cf = cf_it->Next();
     std::unique_ptr<LockTracker::KeyIterator> key_it(
-<<<<<<< HEAD
-        tracked_keys.GetKeyIterator(cf));
-=======
         lock_tracker.GetKeyIterator(cf));
->>>>>>> 8a1da56b
     assert(key_it != nullptr);
     while (key_it->HasNext()) {
       const std::string& key = key_it->Next();
@@ -812,11 +800,7 @@
 
 void WriteUnpreparedTxn::Clear() {
   if (!recovered_txn_) {
-<<<<<<< HEAD
     txn_db_impl_->UnLock(this, *tracked_locks_, /*all_keys_hint=*/ true);
-=======
-    txn_db_impl_->UnLock(this, *tracked_locks_);
->>>>>>> 8a1da56b
   }
   unprep_seqs_.clear();
   flushed_save_points_.reset(nullptr);
