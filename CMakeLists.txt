# Prerequisites for Windows:
#     This cmake build is for Windows 64-bit only.
#
# Prerequisites:
#     You must have at least Visual Studio 2015 Update 3. Start the Developer Command Prompt window that is a part of Visual Studio installation.
#     Run the build commands from within the Developer Command Prompt window to have paths to the compiler and runtime libraries set.
#     You must have git.exe in your %PATH% environment variable.
#
# To build Rocksdb for Windows is as easy as 1-2-3-4-5:
#
# 1. Update paths to third-party libraries in thirdparty.inc file
# 2. Create a new directory for build artifacts
#        mkdir build
#        cd build
# 3. Run cmake to generate project files for Windows, add more options to enable required third-party libraries.
#    See thirdparty.inc for more information.
#        sample command: cmake -G "Visual Studio 15 Win64" -DCMAKE_BUILD_TYPE=Release -DWITH_GFLAGS=1 -DWITH_SNAPPY=1 -DWITH_JEMALLOC=1 -DWITH_JNI=1 ..
# 4. Then build the project in debug mode (you may want to add /m[:<N>] flag to run msbuild in <N> parallel threads
#                                          or simply /m to use all avail cores)
#        msbuild rocksdb.sln
#
#        rocksdb.sln build features exclusions of test only code in Release. If you build ALL_BUILD then everything
#        will be attempted but test only code does not build in Release mode.
#
# 5. And release mode (/m[:<N>] is also supported)
#        msbuild rocksdb.sln /p:Configuration=Release
#
# Linux:
#
# 1. Install a recent toolchain such as devtoolset-3 if you're on a older distro. C++11 required.
# 2. mkdir build; cd build
# 3. cmake ..
# 4. make -j

cmake_minimum_required(VERSION 3.5.1)

list(APPEND CMAKE_MODULE_PATH "${CMAKE_CURRENT_LIST_DIR}/cmake/modules/")
include(ReadVersion)
get_rocksdb_version(rocksdb_VERSION)
project(rocksdb
  VERSION ${rocksdb_VERSION}
  LANGUAGES CXX C ASM)

if(POLICY CMP0042)
  cmake_policy(SET CMP0042 NEW)
endif()

if(NOT CMAKE_BUILD_TYPE)
  if(EXISTS "${CMAKE_SOURCE_DIR}/.git")
    set(default_build_type "Debug")
  else()
    set(default_build_type "RelWithDebInfo")
  endif()
  set(CMAKE_BUILD_TYPE "${default_build_type}" CACHE STRING
    "Default BUILD_TYPE is ${default_build_type}" FORCE)
endif()

find_program(CCACHE_FOUND ccache)
if(CCACHE_FOUND)
  set_property(GLOBAL PROPERTY RULE_LAUNCH_COMPILE ccache)
  set_property(GLOBAL PROPERTY RULE_LAUNCH_LINK ccache)
endif(CCACHE_FOUND)

option(WITH_JEMALLOC "build with JeMalloc" OFF)
option(WITH_SNAPPY "build with SNAPPY" OFF)
option(WITH_LZ4 "build with lz4" OFF)
option(WITH_ZLIB "build with zlib" OFF)
option(WITH_ZSTD "build with zstd" OFF)
option(WITH_WINDOWS_UTF8_FILENAMES "use UTF8 as characterset for opening files, regardles of the system code page" OFF)
if (WITH_WINDOWS_UTF8_FILENAMES)
  add_definitions(-DROCKSDB_WINDOWS_UTF8_FILENAMES)
endif()
# third-party/folly is only validated to work on Linux and Windows for now.
# So only turn it on there by default.
if(CMAKE_SYSTEM_NAME MATCHES "Linux|Windows")
  if(MSVC AND MSVC_VERSION LESS 1910)
    # Folly does not compile with MSVC older than VS2017
    option(WITH_FOLLY_DISTRIBUTED_MUTEX "build with folly::DistributedMutex" OFF)
  else()
    option(WITH_FOLLY_DISTRIBUTED_MUTEX "build with folly::DistributedMutex" ON)
  endif()
else()
  option(WITH_FOLLY_DISTRIBUTED_MUTEX "build with folly::DistributedMutex" OFF)
endif()

if( NOT DEFINED CMAKE_CXX_STANDARD )
  set(CMAKE_CXX_STANDARD 11)
endif()

include(CMakeDependentOption)
CMAKE_DEPENDENT_OPTION(WITH_GFLAGS "build with GFlags" ON
  "NOT MSVC;NOT MINGW" OFF)

if(MSVC)
  option(WITH_XPRESS "build with windows built in compression" OFF)
  include(${CMAKE_CURRENT_SOURCE_DIR}/thirdparty.inc)
else()
  if(CMAKE_SYSTEM_NAME MATCHES "FreeBSD" AND NOT CMAKE_SYSTEM_NAME MATCHES "kFreeBSD")
    # FreeBSD has jemalloc as default malloc
    # but it does not have all the jemalloc files in include/...
    set(WITH_JEMALLOC ON)
  else()
    if(WITH_JEMALLOC)
      find_package(JeMalloc REQUIRED)
      add_definitions(-DROCKSDB_JEMALLOC -DJEMALLOC_NO_DEMANGLE)
      list(APPEND THIRDPARTY_LIBS JeMalloc::JeMalloc)
    endif()
  endif()

  set(GFLAGS_LIB)
  if(WITH_GFLAGS)
    # Config with namespace available since gflags 2.2.2
    option(GFLAGS_USE_TARGET_NAMESPACE "Use gflags import target with namespace." ON)
    find_package(gflags CONFIG)
    if(gflags_FOUND)
      if(TARGET ${GFLAGS_TARGET})
        # Config with GFLAGS_TARGET available since gflags 2.2.0
        set(GFLAGS_LIB ${GFLAGS_TARGET})
      else()
        # Config with GFLAGS_LIBRARIES available since gflags 2.1.0
        set(GFLAGS_LIB ${GFLAGS_LIBRARIES})
      endif()
    else()
      find_package(gflags REQUIRED)
        set(GFLAGS_LIB gflags::gflags)
    endif()
    include_directories(${GFLAGS_INCLUDE_DIR})
    list(APPEND THIRDPARTY_LIBS ${GFLAGS_LIB})
    add_definitions(-DGFLAGS=1)
  endif()

  if(WITH_SNAPPY)
    find_package(Snappy CONFIG)
    if(NOT Snappy_FOUND)
      find_package(Snappy REQUIRED)
    endif()
    add_definitions(-DSNAPPY)
    list(APPEND THIRDPARTY_LIBS Snappy::snappy)
  endif()

  if(WITH_ZLIB)
    find_package(ZLIB REQUIRED)
    add_definitions(-DZLIB)
    list(APPEND THIRDPARTY_LIBS ZLIB::ZLIB)
  endif()

  option(WITH_BZ2 "build with bzip2" OFF)
  if(WITH_BZ2)
    find_package(BZip2 REQUIRED)
    add_definitions(-DBZIP2)
    if(BZIP2_INCLUDE_DIRS)
      include_directories(${BZIP2_INCLUDE_DIRS})
    else()
      include_directories(${BZIP2_INCLUDE_DIR})
    endif()
    list(APPEND THIRDPARTY_LIBS ${BZIP2_LIBRARIES})
  endif()

  if(WITH_LZ4)
    find_package(lz4 REQUIRED)
    add_definitions(-DLZ4)
    list(APPEND THIRDPARTY_LIBS lz4::lz4)
  endif()

  if(WITH_ZSTD)
    find_package(zstd REQUIRED)
    add_definitions(-DZSTD)
    include_directories(${ZSTD_INCLUDE_DIR})
    list(APPEND THIRDPARTY_LIBS zstd::zstd)
  endif()
endif()

string(TIMESTAMP TS "%Y/%m/%d %H:%M:%S" UTC)
set(GIT_DATE_TIME "${TS}" CACHE STRING "the time we first built rocksdb")

find_package(Git)

if(GIT_FOUND AND EXISTS "${CMAKE_CURRENT_SOURCE_DIR}/.git")
  if(WIN32)
    execute_process(COMMAND $ENV{COMSPEC} /C ${GIT_EXECUTABLE} -C ${CMAKE_CURRENT_SOURCE_DIR} rev-parse HEAD OUTPUT_VARIABLE GIT_SHA)
  else()
    execute_process(COMMAND ${GIT_EXECUTABLE} -C ${CMAKE_CURRENT_SOURCE_DIR} rev-parse HEAD OUTPUT_VARIABLE GIT_SHA)
  endif()
else()
  set(GIT_SHA 0)
endif()

string(REGEX REPLACE "[^0-9a-f]+" "" GIT_SHA "${GIT_SHA}")


option(WITH_MD_LIBRARY "build with MD" ON)
if(WIN32 AND MSVC)
  if(WITH_MD_LIBRARY)
    set(RUNTIME_LIBRARY "MD")
  else()
    set(RUNTIME_LIBRARY "MT")
  endif()
endif()

set(BUILD_VERSION_CC ${CMAKE_BINARY_DIR}/build_version.cc)
configure_file(util/build_version.cc.in ${BUILD_VERSION_CC} @ONLY)
add_library(build_version OBJECT ${BUILD_VERSION_CC})
target_include_directories(build_version PRIVATE
  ${CMAKE_CURRENT_SOURCE_DIR}/util)
if(MSVC)
  set(CMAKE_CXX_FLAGS "${CMAKE_CXX_FLAGS} /Zi /nologo /EHsc /GS /Gd /GR /GF /fp:precise /Zc:wchar_t /Zc:forScope /errorReport:queue")
  set(CMAKE_CXX_FLAGS "${CMAKE_CXX_FLAGS} /FC /d2Zi+ /W4 /wd4127 /wd4800 /wd4996 /wd4351 /wd4100 /wd4204 /wd4324")
else()
  set(CMAKE_CXX_FLAGS "${CMAKE_CXX_FLAGS} -W -Wextra -Wall")
  set(CMAKE_CXX_FLAGS "${CMAKE_CXX_FLAGS} -Wsign-compare -Wshadow -Wno-unused-parameter -Wno-unused-variable -Woverloaded-virtual -Wnon-virtual-dtor -Wno-missing-field-initializers -Wno-strict-aliasing")
  if(MINGW)
    set(CMAKE_CXX_FLAGS "${CMAKE_CXX_FLAGS} -Wno-format -fno-asynchronous-unwind-tables")
    add_definitions(-D_POSIX_C_SOURCE=1)
  endif()
  if(NOT CMAKE_BUILD_TYPE STREQUAL "Debug")
    set(CMAKE_CXX_FLAGS "${CMAKE_CXX_FLAGS} -fno-omit-frame-pointer")
    include(CheckCXXCompilerFlag)
    CHECK_CXX_COMPILER_FLAG("-momit-leaf-frame-pointer" HAVE_OMIT_LEAF_FRAME_POINTER)
    if(HAVE_OMIT_LEAF_FRAME_POINTER)
      set(CMAKE_CXX_FLAGS "${CMAKE_CXX_FLAGS} -momit-leaf-frame-pointer")
    endif()
  endif()
endif()

include(CheckCCompilerFlag)
if(CMAKE_SYSTEM_PROCESSOR MATCHES "^(powerpc|ppc)64")
  CHECK_C_COMPILER_FLAG("-mcpu=power9" HAS_POWER9)
  if(HAS_POWER9)
    set(CMAKE_C_FLAGS "${CMAKE_C_FLAGS} -mcpu=power9 -mtune=power9")
    set(CMAKE_CXX_FLAGS "${CMAKE_CXX_FLAGS} -mcpu=power9 -mtune=power9")
  else()
    CHECK_C_COMPILER_FLAG("-mcpu=power8" HAS_POWER8)
    if(HAS_POWER8)
      set(CMAKE_C_FLAGS "${CMAKE_C_FLAGS} -mcpu=power8 -mtune=power8")
      set(CMAKE_CXX_FLAGS "${CMAKE_CXX_FLAGS} -mcpu=power8 -mtune=power8")
    endif(HAS_POWER8)
  endif(HAS_POWER9)
  CHECK_C_COMPILER_FLAG("-maltivec" HAS_ALTIVEC)
  if(HAS_ALTIVEC)
    message(STATUS " HAS_ALTIVEC yes")
    set(CMAKE_C_FLAGS "${CMAKE_C_FLAGS} -maltivec")
    set(CMAKE_CXX_FLAGS "${CMAKE_CXX_FLAGS} -maltivec")
  endif(HAS_ALTIVEC)
endif(CMAKE_SYSTEM_PROCESSOR MATCHES "^(powerpc|ppc)64")

if(CMAKE_SYSTEM_PROCESSOR MATCHES "aarch64|AARCH64")
        CHECK_C_COMPILER_FLAG("-march=armv8-a+crc+crypto" HAS_ARMV8_CRC)
  if(HAS_ARMV8_CRC)
    message(STATUS " HAS_ARMV8_CRC yes")
    set(CMAKE_C_FLAGS "${CMAKE_C_FLAGS} -march=armv8-a+crc+crypto -Wno-unused-function")
    set(CMAKE_CXX_FLAGS "${CMAKE_CXX_FLAGS} -march=armv8-a+crc+crypto -Wno-unused-function")
  endif(HAS_ARMV8_CRC)
endif(CMAKE_SYSTEM_PROCESSOR MATCHES "aarch64|AARCH64")

option(PORTABLE "build a portable binary" OFF)
option(FORCE_SSE42 "force building with SSE4.2, even when PORTABLE=ON" OFF)
if(PORTABLE)
  # MSVC does not need a separate compiler flag to enable SSE4.2; if nmmintrin.h
  # is available, it is available by default.
  if(FORCE_SSE42 AND NOT MSVC)
    set(CMAKE_CXX_FLAGS "${CMAKE_CXX_FLAGS} -msse4.2 -mpclmul")
  endif()
else()
  if(MSVC)
    set(CMAKE_CXX_FLAGS "${CMAKE_CXX_FLAGS} /arch:AVX2")
  else()
    if(NOT CMAKE_SYSTEM_PROCESSOR MATCHES "^(powerpc|ppc)64" AND NOT HAS_ARMV8_CRC)
      set(CMAKE_CXX_FLAGS "${CMAKE_CXX_FLAGS} -march=native")
    endif()
  endif()
endif()

include(CheckCXXSourceCompiles)
if(NOT MSVC)
  set(CMAKE_REQUIRED_FLAGS "-msse4.2 -mpclmul")
endif()

CHECK_CXX_SOURCE_COMPILES("
#include <cstdint>
#include <nmmintrin.h>
#include <wmmintrin.h>
int main() {
  volatile uint32_t x = _mm_crc32_u32(0, 0);
  const auto a = _mm_set_epi64x(0, 0);
  const auto b = _mm_set_epi64x(0, 0);
  const auto c = _mm_clmulepi64_si128(a, b, 0x00);
  auto d = _mm_cvtsi128_si64(c);
}
" HAVE_SSE42)
unset(CMAKE_REQUIRED_FLAGS)
if(HAVE_SSE42)
  add_definitions(-DHAVE_SSE42)
  add_definitions(-DHAVE_PCLMUL)
elseif(FORCE_SSE42)
  message(FATAL_ERROR "FORCE_SSE42=ON but unable to compile with SSE4.2 enabled")
endif()

CHECK_CXX_SOURCE_COMPILES("
#if defined(_MSC_VER) && !defined(__thread)
#define __thread __declspec(thread)
#endif
int main() {
  static __thread int tls;
}
" HAVE_THREAD_LOCAL)
if(HAVE_THREAD_LOCAL)
  add_definitions(-DROCKSDB_SUPPORT_THREAD_LOCAL)
endif()

option(FAIL_ON_WARNINGS "Treat compile warnings as errors" ON)
if(FAIL_ON_WARNINGS)
  if(MSVC)
    set(CMAKE_CXX_FLAGS "${CMAKE_CXX_FLAGS} /WX")
  else() # assume GCC
    set(CMAKE_CXX_FLAGS "${CMAKE_CXX_FLAGS} -Werror")
  endif()
endif()

option(WITH_ASAN "build with ASAN" OFF)
if(WITH_ASAN)
  set(CMAKE_EXE_LINKER_FLAGS "${CMAKE_EXE_LINKER_FLAGS} -fsanitize=address")
  set(CMAKE_CXX_FLAGS "${CMAKE_CXX_FLAGS} -fsanitize=address")
  set(CMAKE_C_FLAGS "${CMAKE_C_FLAGS} -fsanitize=address")
  if(WITH_JEMALLOC)
    message(FATAL "ASAN does not work well with JeMalloc")
  endif()
endif()

option(WITH_TSAN "build with TSAN" OFF)
if(WITH_TSAN)
  set(CMAKE_EXE_LINKER_FLAGS "${CMAKE_EXE_LINKER_FLAGS} -fsanitize=thread -pie")
  set(CMAKE_CXX_FLAGS "${CMAKE_CXX_FLAGS} -fsanitize=thread -fPIC")
  set(CMAKE_C_FLAGS "${CMAKE_C_FLAGS} -fsanitize=thread -fPIC")
  if(WITH_JEMALLOC)
    message(FATAL "TSAN does not work well with JeMalloc")
  endif()
endif()

option(WITH_UBSAN "build with UBSAN" OFF)
if(WITH_UBSAN)
  add_definitions(-DROCKSDB_UBSAN_RUN)
  set(CMAKE_EXE_LINKER_FLAGS "${CMAKE_EXE_LINKER_FLAGS} -fsanitize=undefined")
  set(CMAKE_CXX_FLAGS "${CMAKE_CXX_FLAGS} -fsanitize=undefined")
  set(CMAKE_C_FLAGS "${CMAKE_C_FLAGS} -fsanitize=undefined")
  if(WITH_JEMALLOC)
    message(FATAL "UBSAN does not work well with JeMalloc")
  endif()
endif()

option(WITH_NUMA "build with NUMA policy support" OFF)
if(WITH_NUMA)
  find_package(NUMA REQUIRED)
  add_definitions(-DNUMA)
  include_directories(${NUMA_INCLUDE_DIR})
  list(APPEND THIRDPARTY_LIBS NUMA::NUMA)
endif()

option(WITH_TBB "build with Threading Building Blocks (TBB)" OFF)
if(WITH_TBB)
  find_package(TBB REQUIRED)
  add_definitions(-DTBB)
  list(APPEND THIRDPARTY_LIBS TBB::TBB)
endif()

# Stall notifications eat some performance from inserts
option(DISABLE_STALL_NOTIF "Build with stall notifications" OFF)
if(DISABLE_STALL_NOTIF)
  add_definitions(-DROCKSDB_DISABLE_STALL_NOTIFICATION)
endif()

option(WITH_DYNAMIC_EXTENSION "build with dynamic extension support" OFF)
if(NOT WITH_DYNAMIC_EXTENSION)
  add_definitions(-DROCKSDB_NO_DYNAMIC_EXTENSION)
endif()

if(DEFINED USE_RTTI)
  if(USE_RTTI)
    message(STATUS "Enabling RTTI")
    set(CMAKE_CXX_FLAGS_DEBUG "${CMAKE_CXX_FLAGS_DEBUG} -DROCKSDB_USE_RTTI")
    set(CMAKE_CXX_FLAGS_RELEASE "${CMAKE_CXX_FLAGS_RELEASE} -DROCKSDB_USE_RTTI")
  else()
    if(MSVC)
      message(STATUS "Disabling RTTI in Release builds. Always on in Debug.")
      set(CMAKE_CXX_FLAGS_DEBUG "${CMAKE_CXX_FLAGS_DEBUG} -DROCKSDB_USE_RTTI")
      set(CMAKE_CXX_FLAGS_RELEASE "${CMAKE_CXX_FLAGS_RELEASE} /GR-")
    else()
      message(STATUS "Disabling RTTI in Release builds")
      set(CMAKE_CXX_FLAGS_DEBUG "${CMAKE_CXX_FLAGS_DEBUG} -fno-rtti")
      set(CMAKE_CXX_FLAGS_RELEASE "${CMAKE_CXX_FLAGS_RELEASE} -fno-rtti")
    endif()
  endif()
else()
  message(STATUS "Enabling RTTI in Debug builds only (default)")
  set(CMAKE_CXX_FLAGS_DEBUG "${CMAKE_CXX_FLAGS_DEBUG} -DROCKSDB_USE_RTTI")
  if(MSVC)
     set(CMAKE_CXX_FLAGS_RELEASE "${CMAKE_CXX_FLAGS_RELEASE} /GR-")
  else()
    set(CMAKE_CXX_FLAGS_RELEASE "${CMAKE_CXX_FLAGS_RELEASE} -fno-rtti")
  endif()
endif()

# Used to run CI build and tests so we can run faster
option(OPTDBG "Build optimized debug build with MSVC" OFF)
option(WITH_RUNTIME_DEBUG "build with debug version of runtime library" ON)
if(MSVC)
  if(OPTDBG)
    message(STATUS "Debug optimization is enabled")
    set(CMAKE_CXX_FLAGS_DEBUG "/Oxt")
  else()
    set(CMAKE_CXX_FLAGS_DEBUG "${CMAKE_CXX_FLAGS_DEBUG} /Od /RTC1")

    # Minimal Build is deprecated after MSVC 2015
    if( MSVC_VERSION GREATER 1900 )
      set(CMAKE_CXX_FLAGS_DEBUG "${CMAKE_CXX_FLAGS_DEBUG} /Gm-")
    else()
      set(CMAKE_CXX_FLAGS_DEBUG "${CMAKE_CXX_FLAGS_DEBUG} /Gm")
    endif()

  endif()
  if(WITH_RUNTIME_DEBUG)
    set(CMAKE_CXX_FLAGS_DEBUG "${CMAKE_CXX_FLAGS_DEBUG} /${RUNTIME_LIBRARY}d")
  else()
    set(CMAKE_CXX_FLAGS_DEBUG "${CMAKE_CXX_FLAGS_DEBUG} /${RUNTIME_LIBRARY}")
  endif()
  set(CMAKE_CXX_FLAGS_RELEASE "${CMAKE_CXX_FLAGS_RELEASE} /Oxt /Zp8 /Gm- /Gy /${RUNTIME_LIBRARY}")

  set(CMAKE_SHARED_LINKER_FLAGS "${CMAKE_SHARED_LINKER_FLAGS} /DEBUG")
  set(CMAKE_EXE_LINKER_FLAGS "${CMAKE_EXE_LINKER_FLAGS} /DEBUG")
endif()

if(CMAKE_COMPILER_IS_GNUCXX)
  set(CMAKE_CXX_FLAGS "${CMAKE_CXX_FLAGS} -fno-builtin-memcmp")
endif()

option(ROCKSDB_LITE "Build RocksDBLite version" OFF)
if(ROCKSDB_LITE)
  add_definitions(-DROCKSDB_LITE)
  set(CMAKE_CXX_FLAGS "${CMAKE_CXX_FLAGS} -fno-exceptions -Os")
endif()

if(CMAKE_SYSTEM_NAME MATCHES "Cygwin")
  add_definitions(-fno-builtin-memcmp -DCYGWIN)
elseif(CMAKE_SYSTEM_NAME MATCHES "Darwin")
  add_definitions(-DOS_MACOSX)
  if(CMAKE_SYSTEM_PROCESSOR MATCHES arm)
    add_definitions(-DIOS_CROSS_COMPILE -DROCKSDB_LITE)
    # no debug info for IOS, that will make our library big
    add_definitions(-DNDEBUG)
  endif()
elseif(CMAKE_SYSTEM_NAME MATCHES "Linux")
  add_definitions(-DOS_LINUX)
elseif(CMAKE_SYSTEM_NAME MATCHES "SunOS")
  add_definitions(-DOS_SOLARIS)
elseif(CMAKE_SYSTEM_NAME MATCHES "kFreeBSD")
  add_definitions(-DOS_GNU_KFREEBSD)
elseif(CMAKE_SYSTEM_NAME MATCHES "FreeBSD")
  add_definitions(-DOS_FREEBSD)
elseif(CMAKE_SYSTEM_NAME MATCHES "NetBSD")
  add_definitions(-DOS_NETBSD)
elseif(CMAKE_SYSTEM_NAME MATCHES "OpenBSD")
  add_definitions(-DOS_OPENBSD)
elseif(CMAKE_SYSTEM_NAME MATCHES "DragonFly")
  add_definitions(-DOS_DRAGONFLYBSD)
elseif(CMAKE_SYSTEM_NAME MATCHES "Android")
  add_definitions(-DOS_ANDROID)
elseif(CMAKE_SYSTEM_NAME MATCHES "Windows")
  add_definitions(-DWIN32 -DOS_WIN -D_MBCS -DWIN64 -DNOMINMAX)
  if(MINGW)
    add_definitions(-D_WIN32_WINNT=_WIN32_WINNT_VISTA)
  endif()
endif()

if(NOT WIN32)
  add_definitions(-DROCKSDB_PLATFORM_POSIX -DROCKSDB_LIB_IO_POSIX)
endif()

option(WITH_FALLOCATE "build with fallocate" ON)
if(WITH_FALLOCATE)
  CHECK_CXX_SOURCE_COMPILES("
#include <fcntl.h>
#include <linux/falloc.h>
int main() {
 int fd = open(\"/dev/null\", 0);
 fallocate(fd, FALLOC_FL_KEEP_SIZE, 0, 1024);
}
" HAVE_FALLOCATE)
  if(HAVE_FALLOCATE)
    add_definitions(-DROCKSDB_FALLOCATE_PRESENT)
  endif()
endif()

CHECK_CXX_SOURCE_COMPILES("
#include <fcntl.h>
int main() {
  int fd = open(\"/dev/null\", 0);
  sync_file_range(fd, 0, 1024, SYNC_FILE_RANGE_WRITE);
}
" HAVE_SYNC_FILE_RANGE_WRITE)
if(HAVE_SYNC_FILE_RANGE_WRITE)
  add_definitions(-DROCKSDB_RANGESYNC_PRESENT)
endif()

CHECK_CXX_SOURCE_COMPILES("
#include <pthread.h>
int main() {
  (void) PTHREAD_MUTEX_ADAPTIVE_NP;
}
" HAVE_PTHREAD_MUTEX_ADAPTIVE_NP)
if(HAVE_PTHREAD_MUTEX_ADAPTIVE_NP)
  add_definitions(-DROCKSDB_PTHREAD_ADAPTIVE_MUTEX)
endif()

include(CheckCXXSymbolExists)
if(CMAKE_SYSTEM_NAME MATCHES "^FreeBSD")
  check_cxx_symbol_exists(malloc_usable_size malloc_np.h HAVE_MALLOC_USABLE_SIZE)
else()
  check_cxx_symbol_exists(malloc_usable_size malloc.h HAVE_MALLOC_USABLE_SIZE)
endif()
if(HAVE_MALLOC_USABLE_SIZE)
  add_definitions(-DROCKSDB_MALLOC_USABLE_SIZE)
endif()

check_cxx_symbol_exists(sched_getcpu sched.h HAVE_SCHED_GETCPU)
if(HAVE_SCHED_GETCPU)
  add_definitions(-DROCKSDB_SCHED_GETCPU_PRESENT)
endif()

check_cxx_symbol_exists(getauxval auvx.h HAVE_AUXV_GETAUXVAL)
if(HAVE_AUXV_GETAUXVAL)
  add_definitions(-DROCKSDB_AUXV_GETAUXVAL_PRESENT)
endif()

include_directories(${PROJECT_SOURCE_DIR})
include_directories(${PROJECT_SOURCE_DIR}/include)
if(WITH_FOLLY_DISTRIBUTED_MUTEX)
  include_directories(${PROJECT_SOURCE_DIR}/third-party/folly)
endif()

include_directories(${PROJECT_SOURCE_DIR}/utilities/transactions/range_locking)
include_directories(${PROJECT_SOURCE_DIR}/utilities/transactions/range_locking/portability)

find_package(Threads REQUIRED)

# Main library source code

set(SOURCES
        cache/cache.cc
        cache/clock_cache.cc
        cache/lru_cache.cc
        cache/sharded_cache.cc
        db/arena_wrapped_db_iter.cc
        db/blob/blob_file_addition.cc
        db/blob/blob_file_garbage.cc
        db/blob/blob_file_meta.cc
        db/blob/blob_log_format.cc
        db/blob/blob_log_reader.cc
        db/blob/blob_log_writer.cc
        db/builder.cc
        db/c.cc
        db/column_family.cc
        db/compacted_db_impl.cc
        db/compaction/compaction.cc
        db/compaction/compaction_iterator.cc
        db/compaction/compaction_picker.cc
        db/compaction/compaction_job.cc
        db/compaction/compaction_picker_fifo.cc
        db/compaction/compaction_picker_level.cc
        db/compaction/compaction_picker_universal.cc
        db/compaction/sst_partitioner.cc
        db/convenience.cc
        db/db_filesnapshot.cc
        db/db_impl/db_impl.cc
        db/db_impl/db_impl_write.cc
        db/db_impl/db_impl_compaction_flush.cc
        db/db_impl/db_impl_files.cc
        db/db_impl/db_impl_open.cc
        db/db_impl/db_impl_debug.cc
        db/db_impl/db_impl_experimental.cc
        db/db_impl/db_impl_readonly.cc
        db/db_impl/db_impl_secondary.cc
        db/db_info_dumper.cc
        db/db_iter.cc
        db/dbformat.cc
        db/error_handler.cc
        db/event_helpers.cc
        db/experimental.cc
        db/external_sst_file_ingestion_job.cc
        db/file_indexer.cc
        db/flush_job.cc
        db/flush_scheduler.cc
        db/forward_iterator.cc
        db/import_column_family_job.cc
        db/internal_stats.cc
        db/logs_with_prep_tracker.cc
        db/log_reader.cc
        db/log_writer.cc
        db/malloc_stats.cc
        db/memtable.cc
        db/memtable_list.cc
        db/merge_helper.cc
        db/merge_operator.cc
        db/range_del_aggregator.cc
        db/range_tombstone_fragmenter.cc
        db/repair.cc
        db/snapshot_impl.cc
        db/table_cache.cc
        db/table_properties_collector.cc
        db/transaction_log_impl.cc
        db/trim_history_scheduler.cc
        db/version_builder.cc
        db/version_edit.cc
        db/version_edit_handler.cc
        db/version_set.cc
        db/wal_edit.cc
        db/wal_manager.cc
        db/write_batch.cc
        db/write_batch_base.cc
        db/write_controller.cc
        db/write_thread.cc
        env/env.cc
        env/env_chroot.cc
        env/env_encryption.cc
        env/env_hdfs.cc
        env/file_system.cc
        env/file_system_tracer.cc
        env/mock_env.cc
        file/delete_scheduler.cc
        file/file_prefetch_buffer.cc
        file/file_util.cc
        file/filename.cc
        file/random_access_file_reader.cc
        file/read_write_util.cc
        file/readahead_raf.cc
        file/sequence_file_reader.cc
        file/sst_file_manager_impl.cc
        file/writable_file_writer.cc
        logging/auto_roll_logger.cc
        logging/event_logger.cc
        logging/log_buffer.cc
        memory/arena.cc
        memory/concurrent_arena.cc
        memory/jemalloc_nodump_allocator.cc
        memory/memkind_kmem_allocator.cc
        memtable/alloc_tracker.cc
        memtable/hash_linklist_rep.cc
        memtable/hash_skiplist_rep.cc
        memtable/skiplistrep.cc
        memtable/vectorrep.cc
        memtable/write_buffer_manager.cc
        monitoring/histogram.cc
        monitoring/histogram_windowing.cc
        monitoring/in_memory_stats_history.cc
        monitoring/instrumented_mutex.cc
        monitoring/iostats_context.cc
        monitoring/perf_context.cc
        monitoring/perf_level.cc
        monitoring/persistent_stats_history.cc
        monitoring/statistics.cc
        monitoring/thread_status_impl.cc
        monitoring/thread_status_updater.cc
        monitoring/thread_status_util.cc
        monitoring/thread_status_util_debug.cc
        options/cf_options.cc
        options/db_options.cc
        options/options.cc
        options/options_helper.cc
        options/options_parser.cc
        port/stack_trace.cc
        table/adaptive/adaptive_table_factory.cc
        table/block_based/binary_search_index_reader.cc
        table/block_based/block.cc
        table/block_based/block_based_filter_block.cc
        table/block_based/block_based_table_builder.cc
        table/block_based/block_based_table_factory.cc
        table/block_based/block_based_table_iterator.cc
        table/block_based/block_based_table_reader.cc
        table/block_based/block_builder.cc
        table/block_based/block_prefetcher.cc
        table/block_based/block_prefix_index.cc
        table/block_based/data_block_hash_index.cc
        table/block_based/data_block_footer.cc
        table/block_based/filter_block_reader_common.cc
        table/block_based/filter_policy.cc
        table/block_based/flush_block_policy.cc
        table/block_based/full_filter_block.cc
        table/block_based/hash_index_reader.cc
        table/block_based/index_builder.cc
        table/block_based/index_reader_common.cc
        table/block_based/parsed_full_filter_block.cc
        table/block_based/partitioned_filter_block.cc
        table/block_based/partitioned_index_iterator.cc
        table/block_based/partitioned_index_reader.cc
        table/block_based/reader_common.cc
        table/block_based/uncompression_dict_reader.cc
        table/block_fetcher.cc
        table/cuckoo/cuckoo_table_builder.cc
        table/cuckoo/cuckoo_table_factory.cc
        table/cuckoo/cuckoo_table_reader.cc
        table/format.cc
        table/get_context.cc
        table/iterator.cc
        table/merging_iterator.cc
        table/meta_blocks.cc
        table/persistent_cache_helper.cc
        table/plain/plain_table_bloom.cc
        table/plain/plain_table_builder.cc
        table/plain/plain_table_factory.cc
        table/plain/plain_table_index.cc
        table/plain/plain_table_key_coding.cc
        table/plain/plain_table_reader.cc
        table/sst_file_dumper.cc
        table/sst_file_reader.cc
        table/sst_file_writer.cc
        table/table_properties.cc
        table/two_level_iterator.cc
        test_util/sync_point.cc
        test_util/sync_point_impl.cc
        test_util/testutil.cc
        test_util/transaction_test_util.cc
        tools/block_cache_analyzer/block_cache_trace_analyzer.cc
        tools/dump/db_dump_tool.cc
        tools/ldb_cmd.cc
        tools/ldb_tool.cc
        tools/sst_dump_tool.cc
        tools/trace_analyzer_tool.cc
        trace_replay/trace_replay.cc
        trace_replay/block_cache_tracer.cc
        trace_replay/io_tracer.cc
        util/coding.cc
        util/compaction_job_stats_impl.cc
        util/comparator.cc
        util/compression_context_cache.cc
        util/concurrent_task_limiter_impl.cc
        util/crc32c.cc
        util/dynamic_bloom.cc
        util/hash.cc
        util/murmurhash.cc
        util/random.cc
        util/rate_limiter.cc
        util/slice.cc
        util/file_checksum_helper.cc
        util/status.cc
        util/string_util.cc
        util/thread_local.cc
        util/threadpool_imp.cc
        util/xxhash.cc
        utilities/backupable/backupable_db.cc
        utilities/blob_db/blob_compaction_filter.cc
        utilities/blob_db/blob_db.cc
        utilities/blob_db/blob_db_impl.cc
        utilities/blob_db/blob_db_impl_filesnapshot.cc
        utilities/blob_db/blob_dump_tool.cc
        utilities/blob_db/blob_file.cc
        utilities/cassandra/cassandra_compaction_filter.cc
        utilities/cassandra/format.cc
        utilities/cassandra/merge_operator.cc
        utilities/checkpoint/checkpoint_impl.cc
        utilities/compaction_filters/remove_emptyvalue_compactionfilter.cc
        utilities/debug.cc
        utilities/env_mirror.cc
        utilities/env_timed.cc
        utilities/fault_injection_env.cc
        utilities/fault_injection_fs.cc
        utilities/leveldb_options/leveldb_options.cc
        utilities/memory/memory_util.cc
        utilities/merge_operators/bytesxor.cc
        utilities/merge_operators/max.cc
        utilities/merge_operators/put.cc
        utilities/merge_operators/sortlist.cc
        utilities/merge_operators/string_append/stringappend.cc
        utilities/merge_operators/string_append/stringappend2.cc
        utilities/merge_operators/uint64add.cc
        utilities/object_registry.cc
        utilities/option_change_migration/option_change_migration.cc
        utilities/options/options_util.cc
        utilities/persistent_cache/block_cache_tier.cc
        utilities/persistent_cache/block_cache_tier_file.cc
        utilities/persistent_cache/block_cache_tier_metadata.cc
        utilities/persistent_cache/persistent_cache_tier.cc
        utilities/persistent_cache/volatile_tier_impl.cc
        utilities/simulator_cache/cache_simulator.cc
        utilities/simulator_cache/sim_cache.cc
        utilities/table_properties_collectors/compact_on_deletion_collector.cc
        utilities/trace/file_trace_reader_writer.cc
        utilities/transactions/lock/lock_tracker.cc
        utilities/transactions/lock/point_lock_tracker.cc
<<<<<<< HEAD
        utilities/transactions/lock/range_lock_tracker.cc
=======
>>>>>>> 8a1da56b
        utilities/transactions/optimistic_transaction_db_impl.cc
        utilities/transactions/optimistic_transaction.cc
        utilities/transactions/pessimistic_transaction.cc
        utilities/transactions/pessimistic_transaction_db.cc
        utilities/transactions/snapshot_checker.cc
        utilities/transactions/transaction_base.cc
        utilities/transactions/transaction_db_mutex_impl.cc
        utilities/transactions/transaction_lock_mgr.cc
        utilities/transactions/transaction_util.cc
        utilities/transactions/write_prepared_txn.cc
        utilities/transactions/write_prepared_txn_db.cc
        utilities/transactions/write_unprepared_txn.cc
        utilities/transactions/write_unprepared_txn_db.cc
        utilities/ttl/db_ttl_impl.cc
        utilities/write_batch_with_index/write_batch_with_index.cc
        utilities/write_batch_with_index/write_batch_with_index_internal.cc
        $<TARGET_OBJECTS:build_version>)

# The following list is intentionally missing these files that are #include'd
# into others:
#   range_locking/locktree/concurrent_tree.cc
#   range_locking/locktree/treenode.cc
#   util/omt.cc

list(APPEND SOURCES
  utilities/transactions/range_locking/locktree/keyrange.cc
  utilities/transactions/range_locking/locktree/keyrange.h
  utilities/transactions/range_locking/locktree/txnid_set.h
  utilities/transactions/range_locking/locktree/range_buffer.cc
  utilities/transactions/range_locking/locktree/locktree.h
  utilities/transactions/range_locking/locktree/treenode.h
  utilities/transactions/range_locking/locktree/wfg.cc
  utilities/transactions/range_locking/locktree/lock_request.cc
  utilities/transactions/range_locking/locktree/locktree.cc
  utilities/transactions/range_locking/locktree/range_buffer.h
  utilities/transactions/range_locking/locktree/manager.cc
  utilities/transactions/range_locking/locktree/wfg.h
  utilities/transactions/range_locking/locktree/txnid_set.cc
  utilities/transactions/range_locking/locktree/lock_request.h
  utilities/transactions/range_locking/locktree/concurrent_tree.h
  utilities/transactions/range_locking/util/dbt.cc
  utilities/transactions/range_locking/util/memarena.cc
  utilities/transactions/range_locking/standalone_port.cc)

if(HAVE_SSE42 AND NOT MSVC)
  set_source_files_properties(
    util/crc32c.cc
    PROPERTIES COMPILE_FLAGS "-msse4.2 -mpclmul")
endif()

if(CMAKE_SYSTEM_PROCESSOR MATCHES "^(powerpc|ppc)64")
  list(APPEND SOURCES
    util/crc32c_ppc.c
    util/crc32c_ppc_asm.S)
endif(CMAKE_SYSTEM_PROCESSOR MATCHES "^(powerpc|ppc)64")

if(HAS_ARMV8_CRC)
  list(APPEND SOURCES
    util/crc32c_arm64.cc)
endif(HAS_ARMV8_CRC)

if(WIN32)
  list(APPEND SOURCES
    port/win/io_win.cc
    port/win/env_win.cc
    port/win/env_default.cc
    port/win/port_win.cc
    port/win/win_logger.cc)
  if(NOT MINGW)
    # Mingw only supports std::thread when using
    # posix threads.
    list(APPEND SOURCES
      port/win/win_thread.cc)
  endif()
if(WITH_XPRESS)
  list(APPEND SOURCES
    port/win/xpress_win.cc)
endif()

if(WITH_JEMALLOC)
  list(APPEND SOURCES
    port/win/win_jemalloc.cc)
endif()

else()
  list(APPEND SOURCES
    port/port_posix.cc
    env/env_posix.cc
    env/fs_posix.cc
    env/io_posix.cc)
endif()

if(WITH_FOLLY_DISTRIBUTED_MUTEX)
  list(APPEND SOURCES
    third-party/folly/folly/detail/Futex.cpp
    third-party/folly/folly/synchronization/AtomicNotification.cpp
    third-party/folly/folly/synchronization/DistributedMutex.cpp
    third-party/folly/folly/synchronization/ParkingLot.cpp
    third-party/folly/folly/synchronization/WaitOptions.cpp)
endif()

set(ROCKSDB_STATIC_LIB rocksdb${ARTIFACT_SUFFIX})
set(ROCKSDB_SHARED_LIB rocksdb-shared${ARTIFACT_SUFFIX})

option(ROCKSDB_BUILD_SHARED "Build shared versions of the RocksDB libraries" ON)

option(WITH_LIBRADOS "Build with librados" OFF)
if(WITH_LIBRADOS)
  list(APPEND SOURCES
    utilities/env_librados.cc)
  list(APPEND THIRDPARTY_LIBS rados)
endif()

if(WIN32)
  set(SYSTEM_LIBS ${SYSTEM_LIBS} shlwapi.lib rpcrt4.lib)
else()
  set(SYSTEM_LIBS ${CMAKE_THREAD_LIBS_INIT})
endif()

add_library(${ROCKSDB_STATIC_LIB} STATIC ${SOURCES})
target_link_libraries(${ROCKSDB_STATIC_LIB} PRIVATE
  ${THIRDPARTY_LIBS} ${SYSTEM_LIBS})

if(ROCKSDB_BUILD_SHARED)
  add_library(${ROCKSDB_SHARED_LIB} SHARED ${SOURCES})
  target_link_libraries(${ROCKSDB_SHARED_LIB} PRIVATE
    ${THIRDPARTY_LIBS} ${SYSTEM_LIBS})

  if(WIN32)
    set_target_properties(${ROCKSDB_SHARED_LIB} PROPERTIES
      COMPILE_DEFINITIONS "ROCKSDB_DLL;ROCKSDB_LIBRARY_EXPORTS")
    if(MSVC)
      set_target_properties(${ROCKSDB_STATIC_LIB} PROPERTIES
        COMPILE_FLAGS "/Fd${CMAKE_CFG_INTDIR}/${ROCKSDB_STATIC_LIB}.pdb")
      set_target_properties(${ROCKSDB_SHARED_LIB} PROPERTIES
        COMPILE_FLAGS "/Fd${CMAKE_CFG_INTDIR}/${ROCKSDB_SHARED_LIB}.pdb")
    endif()
  else()
    set_target_properties(${ROCKSDB_SHARED_LIB} PROPERTIES
                          LINKER_LANGUAGE CXX
                          VERSION ${rocksdb_VERSION}
                          SOVERSION ${rocksdb_VERSION_MAJOR}
                          OUTPUT_NAME "rocksdb")
  endif()
endif()

if(ROCKSDB_BUILD_SHARED AND NOT WIN32)
  set(ROCKSDB_LIB ${ROCKSDB_SHARED_LIB})
else()
  set(ROCKSDB_LIB ${ROCKSDB_STATIC_LIB})
endif()

option(WITH_JNI "build with JNI" OFF)
# Tests are excluded from Release builds
CMAKE_DEPENDENT_OPTION(WITH_TESTS "build with tests" ON
  "CMAKE_BUILD_TYPE STREQUAL Debug" OFF)
option(WITH_BENCHMARK_TOOLS "build with benchmarks" ON)
option(WITH_CORE_TOOLS "build with ldb and sst_dump" ON)
option(WITH_TOOLS "build with tools" ON)

if(WITH_TESTS OR WITH_BENCHMARK_TOOLS OR WITH_TOOLS OR WITH_JNI OR JNI)
  include_directories(SYSTEM ${PROJECT_SOURCE_DIR}/third-party/gtest-1.8.1/fused-src)
endif()
if(WITH_JNI OR JNI)
  message(STATUS "JNI library is enabled")
  add_subdirectory(${CMAKE_CURRENT_SOURCE_DIR}/java)
else()
  message(STATUS "JNI library is disabled")
endif()

# Installation and packaging
if(WIN32)
  option(ROCKSDB_INSTALL_ON_WINDOWS "Enable install target on Windows" OFF)
endif()
if(NOT WIN32 OR ROCKSDB_INSTALL_ON_WINDOWS)
  if(CMAKE_INSTALL_PREFIX_INITIALIZED_TO_DEFAULT)
    if(${CMAKE_SYSTEM_NAME} STREQUAL "Linux")
      # Change default installation prefix on Linux to /usr
      set(CMAKE_INSTALL_PREFIX /usr CACHE PATH "Install path prefix, prepended onto install directories." FORCE)
    endif()
  endif()

  include(GNUInstallDirs)
  include(CMakePackageConfigHelpers)

  set(package_config_destination ${CMAKE_INSTALL_LIBDIR}/cmake/rocksdb)

  configure_package_config_file(
    ${CMAKE_CURRENT_LIST_DIR}/cmake/RocksDBConfig.cmake.in RocksDBConfig.cmake
    INSTALL_DESTINATION ${package_config_destination}
  )

  write_basic_package_version_file(
    RocksDBConfigVersion.cmake
    VERSION ${rocksdb_VERSION}
    COMPATIBILITY SameMajorVersion
  )

  install(DIRECTORY include/rocksdb COMPONENT devel DESTINATION "${CMAKE_INSTALL_INCLUDEDIR}")

  install(DIRECTORY "${PROJECT_SOURCE_DIR}/cmake/modules" COMPONENT devel DESTINATION ${package_config_destination})

  install(
    TARGETS ${ROCKSDB_STATIC_LIB}
    EXPORT RocksDBTargets
    COMPONENT devel
    ARCHIVE DESTINATION "${CMAKE_INSTALL_LIBDIR}"
    INCLUDES DESTINATION "${CMAKE_INSTALL_INCLUDEDIR}"
  )

  if(ROCKSDB_BUILD_SHARED)
    install(
      TARGETS ${ROCKSDB_SHARED_LIB}
      EXPORT RocksDBTargets
      COMPONENT runtime
      ARCHIVE DESTINATION "${CMAKE_INSTALL_LIBDIR}"
      RUNTIME DESTINATION "${CMAKE_INSTALL_BINDIR}"
      LIBRARY DESTINATION "${CMAKE_INSTALL_LIBDIR}"
      INCLUDES DESTINATION "${CMAKE_INSTALL_INCLUDEDIR}"
    )
  endif()

  install(
    EXPORT RocksDBTargets
    COMPONENT devel
    DESTINATION ${package_config_destination}
    NAMESPACE RocksDB::
  )

  install(
    FILES
    ${CMAKE_CURRENT_BINARY_DIR}/RocksDBConfig.cmake
    ${CMAKE_CURRENT_BINARY_DIR}/RocksDBConfigVersion.cmake
    COMPONENT devel
    DESTINATION ${package_config_destination}
  )
endif()

option(WITH_ALL_TESTS "Build all test, rather than a small subset" ON)

if(WITH_TESTS OR WITH_BENCHMARK_TOOLS)
  add_subdirectory(third-party/gtest-1.8.1/fused-src/gtest)
  add_library(testharness STATIC
  test_util/testharness.cc)
  target_link_libraries(testharness gtest)
endif()

if(WITH_TESTS)
  set(TESTS
        db/db_basic_test.cc
        env/env_basic_test.cc
  )
  if(WITH_ALL_TESTS)
    list(APPEND TESTS
        cache/cache_test.cc
        cache/lru_cache_test.cc
        db/blob/blob_file_addition_test.cc
        db/blob/blob_file_garbage_test.cc
        db/blob/db_blob_index_test.cc
        db/column_family_test.cc
        db/compact_files_test.cc
        db/compaction/compaction_job_stats_test.cc
        db/compaction/compaction_job_test.cc
        db/compaction/compaction_iterator_test.cc
        db/compaction/compaction_picker_test.cc
        db/comparator_db_test.cc
        db/corruption_test.cc
        db/cuckoo_table_db_test.cc
        db/db_with_timestamp_basic_test.cc
        db/db_block_cache_test.cc
        db/db_bloom_filter_test.cc
        db/db_compaction_filter_test.cc
        db/db_compaction_test.cc
        db/db_dynamic_level_test.cc
        db/db_flush_test.cc
        db/db_inplace_update_test.cc
        db/db_io_failure_test.cc
        db/db_iter_test.cc
        db/db_iter_stress_test.cc
        db/db_iterator_test.cc
        db/db_log_iter_test.cc
        db/db_memtable_test.cc
        db/db_merge_operator_test.cc
        db/db_merge_operand_test.cc
        db/db_options_test.cc
        db/db_properties_test.cc
        db/db_range_del_test.cc
        db/db_impl/db_secondary_test.cc
        db/db_sst_test.cc
        db/db_statistics_test.cc
        db/db_table_properties_test.cc
        db/db_tailing_iter_test.cc
        db/db_test.cc
        db/db_test2.cc
        db/db_logical_block_size_cache_test.cc
        db/db_universal_compaction_test.cc
        db/db_wal_test.cc
        db/db_with_timestamp_compaction_test.cc
        db/db_write_test.cc
        db/dbformat_test.cc
        db/deletefile_test.cc
        db/error_handler_fs_test.cc
        db/obsolete_files_test.cc
        db/external_sst_file_basic_test.cc
        db/external_sst_file_test.cc
        db/fault_injection_test.cc
        db/file_indexer_test.cc
        db/filename_test.cc
        db/flush_job_test.cc
        db/listener_test.cc
        db/log_test.cc
        db/manual_compaction_test.cc
        db/memtable_list_test.cc
        db/merge_helper_test.cc
        db/merge_test.cc
        db/options_file_test.cc
        db/perf_context_test.cc
        db/plain_table_db_test.cc
        db/prefix_test.cc
        db/range_del_aggregator_test.cc
        db/range_tombstone_fragmenter_test.cc
        db/repair_test.cc
        db/table_properties_collector_test.cc
        db/version_builder_test.cc
        db/version_edit_test.cc
        db/version_set_test.cc
        db/wal_manager_test.cc
        db/wal_edit_test.cc
        db/write_batch_test.cc
        db/write_callback_test.cc
        db/write_controller_test.cc
        env/env_test.cc
        env/io_posix_test.cc
        env/mock_env_test.cc
        file/delete_scheduler_test.cc
        file/random_access_file_reader_test.cc
        logging/auto_roll_logger_test.cc
        logging/env_logger_test.cc
        logging/event_logger_test.cc
        memory/arena_test.cc
        memory/memkind_kmem_allocator_test.cc
        memtable/inlineskiplist_test.cc
        memtable/skiplist_test.cc
        memtable/write_buffer_manager_test.cc
        monitoring/histogram_test.cc
        monitoring/iostats_context_test.cc
        monitoring/statistics_test.cc
        monitoring/stats_history_test.cc
        options/options_settable_test.cc
        options/options_test.cc
        table/block_based/block_based_filter_block_test.cc
        table/block_based/block_based_table_reader_test.cc
        table/block_based/block_test.cc
        table/block_based/data_block_hash_index_test.cc
        table/block_based/full_filter_block_test.cc
        table/block_based/partitioned_filter_block_test.cc
        table/cleanable_test.cc
        table/cuckoo/cuckoo_table_builder_test.cc
        table/cuckoo/cuckoo_table_reader_test.cc
        table/merger_test.cc
        table/sst_file_reader_test.cc
        table/table_test.cc
        table/block_fetcher_test.cc
        test_util/testutil_test.cc
        tools/block_cache_analyzer/block_cache_trace_analyzer_test.cc
        tools/ldb_cmd_test.cc
        tools/reduce_levels_test.cc
        tools/sst_dump_test.cc
        tools/trace_analyzer_test.cc
        util/autovector_test.cc
        util/bloom_test.cc
        util/coding_test.cc
        util/crc32c_test.cc
        util/defer_test.cc
        util/dynamic_bloom_test.cc
        util/file_reader_writer_test.cc
        util/filelock_test.cc
        util/hash_test.cc
        util/heap_test.cc
        util/random_test.cc
        util/rate_limiter_test.cc
        util/repeatable_thread_test.cc
        util/slice_test.cc
        util/slice_transform_test.cc
        util/timer_queue_test.cc
        util/timer_test.cc
        util/thread_list_test.cc
        util/thread_local_test.cc
        util/work_queue_test.cc
        utilities/backupable/backupable_db_test.cc
        utilities/blob_db/blob_db_test.cc
        utilities/cassandra/cassandra_functional_test.cc
        utilities/cassandra/cassandra_format_test.cc
        utilities/cassandra/cassandra_row_merge_test.cc
        utilities/cassandra/cassandra_serialize_test.cc
        utilities/checkpoint/checkpoint_test.cc
        utilities/memory/memory_test.cc
        utilities/merge_operators/string_append/stringappend_test.cc
        utilities/object_registry_test.cc
        utilities/option_change_migration/option_change_migration_test.cc
        utilities/options/options_util_test.cc
        utilities/persistent_cache/hash_table_test.cc
        utilities/persistent_cache/persistent_cache_test.cc
        utilities/simulator_cache/cache_simulator_test.cc
        utilities/simulator_cache/sim_cache_test.cc
        utilities/table_properties_collectors/compact_on_deletion_collector_test.cc
        utilities/transactions/optimistic_transaction_test.cc
        utilities/transactions/transaction_test.cc
        utilities/transactions/transaction_lock_mgr_test.cc
        utilities/transactions/write_prepared_transaction_test.cc
        utilities/transactions/write_unprepared_transaction_test.cc
        utilities/transactions/range_locking_test.cc
        utilities/ttl/ttl_test.cc
        utilities/write_batch_with_index/write_batch_with_index_test.cc
    )
  endif()
  if(WITH_LIBRADOS)
    list(APPEND TESTS utilities/env_librados_test.cc)
  endif()

  if(WITH_FOLLY_DISTRIBUTED_MUTEX)
    list(APPEND TESTS third-party/folly/folly/synchronization/test/DistributedMutexTest.cpp)
  endif()

  set(TESTUTIL_SOURCE
      db/db_test_util.cc
      monitoring/thread_status_updater_debug.cc
      table/mock_table.cc
      utilities/cassandra/test_utils.cc
  )
  enable_testing()
  add_custom_target(check COMMAND ${CMAKE_CTEST_COMMAND})
  set(TESTUTILLIB testutillib${ARTIFACT_SUFFIX})
  add_library(${TESTUTILLIB} STATIC ${TESTUTIL_SOURCE})
  target_link_libraries(${TESTUTILLIB} ${ROCKSDB_LIB})
  if(MSVC)
    set_target_properties(${TESTUTILLIB} PROPERTIES COMPILE_FLAGS "/Fd${CMAKE_CFG_INTDIR}/testutillib${ARTIFACT_SUFFIX}.pdb")
  endif()
  set_target_properties(${TESTUTILLIB}
        PROPERTIES EXCLUDE_FROM_DEFAULT_BUILD_RELEASE 1
        EXCLUDE_FROM_DEFAULT_BUILD_MINRELEASE 1
        EXCLUDE_FROM_DEFAULT_BUILD_RELWITHDEBINFO 1
  )

  foreach(sourcefile ${TESTS})
      get_filename_component(exename ${sourcefile} NAME_WE)
      add_executable(${CMAKE_PROJECT_NAME}_${exename}${ARTIFACT_SUFFIX} ${sourcefile})
      set_target_properties(${CMAKE_PROJECT_NAME}_${exename}${ARTIFACT_SUFFIX}
        PROPERTIES EXCLUDE_FROM_DEFAULT_BUILD_RELEASE 1
        EXCLUDE_FROM_DEFAULT_BUILD_MINRELEASE 1
        EXCLUDE_FROM_DEFAULT_BUILD_RELWITHDEBINFO 1
        OUTPUT_NAME ${exename}${ARTIFACT_SUFFIX}
      )
      target_link_libraries(${CMAKE_PROJECT_NAME}_${exename}${ARTIFACT_SUFFIX} testutillib${ARTIFACT_SUFFIX} testharness gtest ${GFLAGS_LIB} ${ROCKSDB_LIB})
      if(NOT "${exename}" MATCHES "db_sanity_test")
        add_test(NAME ${exename} COMMAND ${exename}${ARTIFACT_SUFFIX})
        add_dependencies(check ${CMAKE_PROJECT_NAME}_${exename}${ARTIFACT_SUFFIX})
      endif()
      if("${exename}" MATCHES "env_librados_test")
        # env_librados_test.cc uses librados directly
        target_link_libraries(${CMAKE_PROJECT_NAME}_${exename}${ARTIFACT_SUFFIX} rados)
      endif()
  endforeach(sourcefile ${TESTS})

  if(WIN32)
    # C executables must link to a shared object
    if(ROCKSDB_BUILD_SHARED)
      set(ROCKSDB_LIB_FOR_C ${ROCKSDB_SHARED_LIB})
    else()
      set(ROCKSDB_LIB_FOR_C OFF)
    endif()
  else()
    set(ROCKSDB_LIB_FOR_C ${ROCKSDB_LIB})
  endif()

  if(ROCKSDB_LIB_FOR_C)
    set(C_TESTS db/c_test.c)
    # C executables must link to a shared object
    add_executable(c_test db/c_test.c)
    target_link_libraries(c_test ${ROCKSDB_SHARED_LIB} testharness)
    add_test(NAME c_test COMMAND c_test${ARTIFACT_SUFFIX})
    add_dependencies(check c_test)
  endif()
endif()

if(WITH_BENCHMARK_TOOLS)
  add_executable(db_bench
    tools/db_bench.cc
    tools/db_bench_tool.cc)
  target_link_libraries(db_bench
    ${ROCKSDB_LIB} ${GFLAGS_LIB})

  add_executable(cache_bench
    cache/cache_bench.cc)
  target_link_libraries(cache_bench
    ${ROCKSDB_LIB} ${GFLAGS_LIB})

  add_executable(memtablerep_bench
    memtable/memtablerep_bench.cc)
  target_link_libraries(memtablerep_bench
    ${ROCKSDB_LIB} ${GFLAGS_LIB})

  add_executable(range_del_aggregator_bench
    db/range_del_aggregator_bench.cc)
  target_link_libraries(range_del_aggregator_bench
    ${ROCKSDB_LIB} ${GFLAGS_LIB})

  add_executable(table_reader_bench
    table/table_reader_bench.cc)
  target_link_libraries(table_reader_bench
    ${ROCKSDB_LIB} testharness ${GFLAGS_LIB})

  add_executable(filter_bench
    util/filter_bench.cc)
  target_link_libraries(filter_bench
    ${ROCKSDB_LIB} ${GFLAGS_LIB})

  add_executable(hash_table_bench
    utilities/persistent_cache/hash_table_bench.cc)
  target_link_libraries(hash_table_bench
    ${ROCKSDB_LIB} ${GFLAGS_LIB})
endif()

if(WITH_CORE_TOOLS OR WITH_TOOLS)
  add_subdirectory(tools)
  add_custom_target(core_tools
    DEPENDS ${core_tool_deps})
endif()

if(WITH_TOOLS)
  add_subdirectory(db_stress_tool)
  add_custom_target(tools
    DEPENDS ${tool_deps})
endif()

option(WITH_EXAMPLES "build with examples" OFF)
if(WITH_EXAMPLES)
  add_subdirectory(examples)
endif()<|MERGE_RESOLUTION|>--- conflicted
+++ resolved
@@ -784,10 +784,7 @@
         utilities/trace/file_trace_reader_writer.cc
         utilities/transactions/lock/lock_tracker.cc
         utilities/transactions/lock/point_lock_tracker.cc
-<<<<<<< HEAD
         utilities/transactions/lock/range_lock_tracker.cc
-=======
->>>>>>> 8a1da56b
         utilities/transactions/optimistic_transaction_db_impl.cc
         utilities/transactions/optimistic_transaction.cc
         utilities/transactions/pessimistic_transaction.cc
