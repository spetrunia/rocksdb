--- conflicted
+++ resolved
@@ -218,24 +218,14 @@
 
 HashSkipListRep::HashSkipListRep(MemTableRep::KeyComparator& compare,
                                  Arena* arena, const SliceTransform* transform,
-<<<<<<< HEAD
                                  size_t bucket_size, int32_t skiplist_height,
                                  int32_t skiplist_branching_factor)
-  : bucket_size_(bucket_size),
-    skiplist_height_(skiplist_height),
-    skiplist_branching_factor_(skiplist_branching_factor),
-    transform_(transform),
-    compare_(compare),
-    arena_(arena),
-    empty_iterator_(std::make_shared<EmptyIterator>()) {
-
-=======
-                                 size_t bucket_size)
     : bucket_size_(bucket_size),
+      skiplist_height_(skiplist_height),
+      skiplist_branching_factor_(skiplist_branching_factor),
       transform_(transform),
       compare_(compare),
       arena_(arena) {
->>>>>>> eae1804f
   buckets_ = new port::AtomicPointer[bucket_size];
 
   for (size_t i = 0; i < bucket_size_; ++i) {
@@ -312,17 +302,10 @@
 
 } // anon namespace
 
-<<<<<<< HEAD
-std::shared_ptr<MemTableRep> HashSkipListRepFactory::CreateMemTableRep(
-    MemTableRep::KeyComparator& compare, Arena* arena) {
-  return std::make_shared<HashSkipListRep>(compare, arena, transform_,
-                                           bucket_count_, skiplist_height_,
-                                           skiplist_branching_factor_);
-=======
 MemTableRep* HashSkipListRepFactory::CreateMemTableRep(
     MemTableRep::KeyComparator& compare, Arena* arena) {
-  return new HashSkipListRep(compare, arena, transform_, bucket_count_);
->>>>>>> eae1804f
+  return new HashSkipListRep(compare, arena, transform_, bucket_count_,
+                             skiplist_height_, skiplist_branching_factor_);
 }
 
 MemTableRepFactory* NewHashSkipListRepFactory(
