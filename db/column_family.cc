--- conflicted
+++ resolved
@@ -963,9 +963,6 @@
   super_version_ = new_superversion;
   ++super_version_number_;
   super_version_->version_number = super_version_number_;
-<<<<<<< HEAD
-  if (old_superversion != nullptr) {
-=======
   super_version_->write_stall_condition =
       RecalculateWriteStallConditions(mutable_cf_options);
 
@@ -976,23 +973,10 @@
     // it has no means to safely do SuperVersion cleanup.
     ResetThreadLocalSuperVersions();
 
->>>>>>> dbd8fa09
     if (old_superversion->mutable_cf_options.write_buffer_size !=
         mutable_cf_options.write_buffer_size) {
       mem_->UpdateWriteBufferSize(mutable_cf_options.write_buffer_size);
     }
-<<<<<<< HEAD
-  }
-
-  // Reset SuperVersions cached in thread local storage
-  ResetThreadLocalSuperVersions();
-
-  RecalculateWriteStallConditions(mutable_cf_options);
-
-  if (old_superversion != nullptr && old_superversion->Unref()) {
-    old_superversion->Cleanup();
-    return old_superversion;  // will let caller delete outside of mutex
-=======
     if (old_superversion->write_stall_condition !=
         new_superversion->write_stall_condition) {
       sv_context->PushWriteStallNotification(
@@ -1003,7 +987,6 @@
       old_superversion->Cleanup();
       sv_context->superversions_to_free.push_back(old_superversion);
     }
->>>>>>> dbd8fa09
   }
 }
 
