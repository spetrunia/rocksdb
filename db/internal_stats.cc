//  This source code is licensed under both the GPLv2 (found in the
//  COPYING file in the root directory) and Apache 2.0 License
//  (found in the LICENSE.Apache file in the root directory).
//
// Copyright (c) 2011 The LevelDB Authors. All rights reserved.
// Use of this source code is governed by a BSD-style license that can be
// found in the LICENSE file. See the AUTHORS file for names of contributors.

#include "db/internal_stats.h"

#ifndef __STDC_FORMAT_MACROS
#define __STDC_FORMAT_MACROS
#endif

#include <inttypes.h>
#include <algorithm>
#include <limits>
#include <string>
#include <utility>
#include <vector>
#include "db/column_family.h"

#include "db/db_impl.h"
#include "util/string_util.h"

namespace rocksdb {

#ifndef ROCKSDB_LITE

const std::map<LevelStatType, LevelStat> InternalStats::compaction_level_stats =
    {
        {LevelStatType::NUM_FILES, LevelStat{"NumFiles", "Files"}},
        {LevelStatType::COMPACTED_FILES,
         LevelStat{"CompactedFiles", "CompactedFiles"}},
        {LevelStatType::SIZE_BYTES, LevelStat{"SizeBytes", "Size"}},
        {LevelStatType::SCORE, LevelStat{"Score", "Score"}},
        {LevelStatType::READ_GB, LevelStat{"ReadGB", "Read(GB)"}},
        {LevelStatType::RN_GB, LevelStat{"RnGB", "Rn(GB)"}},
        {LevelStatType::RNP1_GB, LevelStat{"Rnp1GB", "Rnp1(GB)"}},
        {LevelStatType::WRITE_GB, LevelStat{"WriteGB", "Write(GB)"}},
        {LevelStatType::W_NEW_GB, LevelStat{"WnewGB", "Wnew(GB)"}},
        {LevelStatType::MOVED_GB, LevelStat{"MovedGB", "Moved(GB)"}},
        {LevelStatType::WRITE_AMP, LevelStat{"WriteAmp", "W-Amp"}},
        {LevelStatType::READ_MBPS, LevelStat{"ReadMBps", "Rd(MB/s)"}},
        {LevelStatType::WRITE_MBPS, LevelStat{"WriteMBps", "Wr(MB/s)"}},
        {LevelStatType::COMP_SEC, LevelStat{"CompSec", "Comp(sec)"}},
        {LevelStatType::COMP_COUNT, LevelStat{"CompCount", "Comp(cnt)"}},
        {LevelStatType::AVG_SEC, LevelStat{"AvgSec", "Avg(sec)"}},
        {LevelStatType::KEY_IN, LevelStat{"KeyIn", "KeyIn"}},
        {LevelStatType::KEY_DROP, LevelStat{"KeyDrop", "KeyDrop"}},
};

namespace {
const double kMB = 1048576.0;
const double kGB = kMB * 1024;
const double kMicrosInSec = 1000000.0;

void PrintLevelStatsHeader(char* buf, size_t len, const std::string& cf_name) {
  int written_size =
      snprintf(buf, len, "\n** Compaction Stats [%s] **\n", cf_name.c_str());
  auto hdr = [](LevelStatType t) {
    return InternalStats::compaction_level_stats.at(t).header_name.c_str();
  };
  int line_size = snprintf(
      buf + written_size, len - written_size,
      "Level    %s   %s     %s %s  %s %s %s %s %s %s %s %s %s %s %s %s %s\n",
      // Note that we skip COMPACTED_FILES and merge it with Files column
      hdr(LevelStatType::NUM_FILES), hdr(LevelStatType::SIZE_BYTES),
      hdr(LevelStatType::SCORE), hdr(LevelStatType::READ_GB),
      hdr(LevelStatType::RN_GB), hdr(LevelStatType::RNP1_GB),
      hdr(LevelStatType::WRITE_GB), hdr(LevelStatType::W_NEW_GB),
      hdr(LevelStatType::MOVED_GB), hdr(LevelStatType::WRITE_AMP),
      hdr(LevelStatType::READ_MBPS), hdr(LevelStatType::WRITE_MBPS),
      hdr(LevelStatType::COMP_SEC), hdr(LevelStatType::COMP_COUNT),
      hdr(LevelStatType::AVG_SEC), hdr(LevelStatType::KEY_IN),
      hdr(LevelStatType::KEY_DROP));

  written_size += line_size;
  snprintf(buf + written_size, len - written_size, "%s\n",
           std::string(line_size, '-').c_str());
}

void PrepareLevelStats(std::map<LevelStatType, double>* level_stats,
                       int num_files, int being_compacted,
                       double total_file_size, double score, double w_amp,
                       const InternalStats::CompactionStats& stats) {
  uint64_t bytes_read =
      stats.bytes_read_non_output_levels + stats.bytes_read_output_level;
  int64_t bytes_new =
      stats.bytes_written - stats.bytes_read_output_level;
  double elapsed = (stats.micros + 1) / kMicrosInSec;

  (*level_stats)[LevelStatType::NUM_FILES] = num_files;
  (*level_stats)[LevelStatType::COMPACTED_FILES] = being_compacted;
  (*level_stats)[LevelStatType::SIZE_BYTES] = total_file_size;
  (*level_stats)[LevelStatType::SCORE] = score;
  (*level_stats)[LevelStatType::READ_GB] = bytes_read / kGB;
  (*level_stats)[LevelStatType::RN_GB] =
      stats.bytes_read_non_output_levels / kGB;
  (*level_stats)[LevelStatType::RNP1_GB] = stats.bytes_read_output_level / kGB;
  (*level_stats)[LevelStatType::WRITE_GB] = stats.bytes_written / kGB;
  (*level_stats)[LevelStatType::W_NEW_GB] = bytes_new / kGB;
  (*level_stats)[LevelStatType::MOVED_GB] = stats.bytes_moved / kGB;
  (*level_stats)[LevelStatType::WRITE_AMP] = w_amp;
  (*level_stats)[LevelStatType::READ_MBPS] = bytes_read / kMB / elapsed;
  (*level_stats)[LevelStatType::WRITE_MBPS] =
      stats.bytes_written / kMB / elapsed;
  (*level_stats)[LevelStatType::COMP_SEC] = stats.micros / kMicrosInSec;
  (*level_stats)[LevelStatType::COMP_COUNT] = stats.count;
  (*level_stats)[LevelStatType::AVG_SEC] =
      stats.count == 0 ? 0 : stats.micros / kMicrosInSec / stats.count;
  (*level_stats)[LevelStatType::KEY_IN] =
      static_cast<double>(stats.num_input_records);
  (*level_stats)[LevelStatType::KEY_DROP] =
      static_cast<double>(stats.num_dropped_records);
}

void PrintLevelStats(char* buf, size_t len, const std::string& name,
                     const std::map<LevelStatType, double>& stat_value) {
  snprintf(buf, len,
           "%4s "      /*  Level */
           "%6d/%-3d " /*  Files */
           "%8s "      /*  Size */
           "%5.1f "    /*  Score */
           "%8.1f "    /*  Read(GB) */
           "%7.1f "    /*  Rn(GB) */
           "%8.1f "    /*  Rnp1(GB) */
           "%9.1f "    /*  Write(GB) */
           "%8.1f "    /*  Wnew(GB) */
           "%9.1f "    /*  Moved(GB) */
           "%5.1f "    /*  W-Amp */
           "%8.1f "    /*  Rd(MB/s) */
           "%8.1f "    /*  Wr(MB/s) */
           "%9.0f "    /*  Comp(sec) */
           "%9d "      /*  Comp(cnt) */
           "%8.3f "    /*  Avg(sec) */
           "%7s "      /*  KeyIn */
           "%6s\n",    /*  KeyDrop */
           name.c_str(),
           static_cast<int>(stat_value.at(LevelStatType::NUM_FILES)),
           static_cast<int>(stat_value.at(LevelStatType::COMPACTED_FILES)),
           BytesToHumanString(
               static_cast<uint64_t>(stat_value.at(LevelStatType::SIZE_BYTES)))
               .c_str(),
           stat_value.at(LevelStatType::SCORE),
           stat_value.at(LevelStatType::READ_GB),
           stat_value.at(LevelStatType::RN_GB),
           stat_value.at(LevelStatType::RNP1_GB),
           stat_value.at(LevelStatType::WRITE_GB),
           stat_value.at(LevelStatType::W_NEW_GB),
           stat_value.at(LevelStatType::MOVED_GB),
           stat_value.at(LevelStatType::WRITE_AMP),
           stat_value.at(LevelStatType::READ_MBPS),
           stat_value.at(LevelStatType::WRITE_MBPS),
           stat_value.at(LevelStatType::COMP_SEC),
           static_cast<int>(stat_value.at(LevelStatType::COMP_COUNT)),
           stat_value.at(LevelStatType::AVG_SEC),
           NumberToHumanString(
               static_cast<std::int64_t>(stat_value.at(LevelStatType::KEY_IN)))
               .c_str(),
           NumberToHumanString(static_cast<std::int64_t>(
                                   stat_value.at(LevelStatType::KEY_DROP)))
               .c_str());
}

void PrintLevelStats(char* buf, size_t len, const std::string& name,
                     int num_files, int being_compacted, double total_file_size,
                     double score, double w_amp,
                     const InternalStats::CompactionStats& stats) {
  std::map<LevelStatType, double> level_stats;
  PrepareLevelStats(&level_stats, num_files, being_compacted, total_file_size,
                    score, w_amp, stats);
  PrintLevelStats(buf, len, name, level_stats);
}

// Assumes that trailing numbers represent an optional argument. This requires
// property names to not end with numbers.
std::pair<Slice, Slice> GetPropertyNameAndArg(const Slice& property) {
  Slice name = property, arg = property;
  size_t sfx_len = 0;
  while (sfx_len < property.size() &&
         isdigit(property[property.size() - sfx_len - 1])) {
    ++sfx_len;
  }
  name.remove_suffix(sfx_len);
  arg.remove_prefix(property.size() - sfx_len);
  return {name, arg};
}
}  // anonymous namespace

static const std::string rocksdb_prefix = "rocksdb.";

static const std::string num_files_at_level_prefix = "num-files-at-level";
static const std::string compression_ratio_at_level_prefix =
    "compression-ratio-at-level";
static const std::string allstats = "stats";
static const std::string sstables = "sstables";
static const std::string cfstats = "cfstats";
static const std::string cfstats_no_file_histogram =
    "cfstats-no-file-histogram";
static const std::string cf_file_histogram = "cf-file-histogram";
static const std::string dbstats = "dbstats";
static const std::string levelstats = "levelstats";
static const std::string num_immutable_mem_table = "num-immutable-mem-table";
static const std::string num_immutable_mem_table_flushed =
    "num-immutable-mem-table-flushed";
static const std::string mem_table_flush_pending = "mem-table-flush-pending";
static const std::string compaction_pending = "compaction-pending";
static const std::string background_errors = "background-errors";
static const std::string cur_size_active_mem_table =
                          "cur-size-active-mem-table";
static const std::string cur_size_all_mem_tables = "cur-size-all-mem-tables";
static const std::string size_all_mem_tables = "size-all-mem-tables";
static const std::string num_entries_active_mem_table =
                          "num-entries-active-mem-table";
static const std::string num_entries_imm_mem_tables =
                          "num-entries-imm-mem-tables";
static const std::string num_deletes_active_mem_table =
                          "num-deletes-active-mem-table";
static const std::string num_deletes_imm_mem_tables =
                          "num-deletes-imm-mem-tables";
static const std::string estimate_num_keys = "estimate-num-keys";
static const std::string estimate_table_readers_mem =
                          "estimate-table-readers-mem";
static const std::string is_file_deletions_enabled =
                          "is-file-deletions-enabled";
static const std::string num_snapshots = "num-snapshots";
static const std::string oldest_snapshot_time = "oldest-snapshot-time";
static const std::string num_live_versions = "num-live-versions";
static const std::string current_version_number =
    "current-super-version-number";
static const std::string estimate_live_data_size = "estimate-live-data-size";
static const std::string min_log_number_to_keep = "min-log-number-to-keep";
static const std::string base_level = "base-level";
static const std::string total_sst_files_size = "total-sst-files-size";
static const std::string estimate_pending_comp_bytes =
    "estimate-pending-compaction-bytes";
static const std::string aggregated_table_properties =
    "aggregated-table-properties";
static const std::string aggregated_table_properties_at_level =
    aggregated_table_properties + "-at-level";
static const std::string num_running_compactions = "num-running-compactions";
static const std::string num_running_flushes = "num-running-flushes";
static const std::string actual_delayed_write_rate =
    "actual-delayed-write-rate";
static const std::string is_write_stopped = "is-write-stopped";
static const std::string estimate_oldest_key_time = "estimate-oldest-key-time";

const std::string DB::Properties::kNumFilesAtLevelPrefix =
                      rocksdb_prefix + num_files_at_level_prefix;
const std::string DB::Properties::kCompressionRatioAtLevelPrefix =
                      rocksdb_prefix + compression_ratio_at_level_prefix;
const std::string DB::Properties::kStats = rocksdb_prefix + allstats;
const std::string DB::Properties::kSSTables = rocksdb_prefix + sstables;
const std::string DB::Properties::kCFStats = rocksdb_prefix + cfstats;
const std::string DB::Properties::kCFStatsNoFileHistogram =
    rocksdb_prefix + cfstats_no_file_histogram;
const std::string DB::Properties::kCFFileHistogram =
    rocksdb_prefix + cf_file_histogram;
const std::string DB::Properties::kDBStats = rocksdb_prefix + dbstats;
const std::string DB::Properties::kLevelStats = rocksdb_prefix + levelstats;
const std::string DB::Properties::kNumImmutableMemTable =
                      rocksdb_prefix + num_immutable_mem_table;
const std::string DB::Properties::kNumImmutableMemTableFlushed =
    rocksdb_prefix + num_immutable_mem_table_flushed;
const std::string DB::Properties::kMemTableFlushPending =
                      rocksdb_prefix + mem_table_flush_pending;
const std::string DB::Properties::kCompactionPending =
                      rocksdb_prefix + compaction_pending;
const std::string DB::Properties::kNumRunningCompactions =
    rocksdb_prefix + num_running_compactions;
const std::string DB::Properties::kNumRunningFlushes =
    rocksdb_prefix + num_running_flushes;
const std::string DB::Properties::kBackgroundErrors =
                      rocksdb_prefix + background_errors;
const std::string DB::Properties::kCurSizeActiveMemTable =
                      rocksdb_prefix + cur_size_active_mem_table;
const std::string DB::Properties::kCurSizeAllMemTables =
    rocksdb_prefix + cur_size_all_mem_tables;
const std::string DB::Properties::kSizeAllMemTables =
    rocksdb_prefix + size_all_mem_tables;
const std::string DB::Properties::kNumEntriesActiveMemTable =
                      rocksdb_prefix + num_entries_active_mem_table;
const std::string DB::Properties::kNumEntriesImmMemTables =
                      rocksdb_prefix + num_entries_imm_mem_tables;
const std::string DB::Properties::kNumDeletesActiveMemTable =
                      rocksdb_prefix + num_deletes_active_mem_table;
const std::string DB::Properties::kNumDeletesImmMemTables =
                      rocksdb_prefix + num_deletes_imm_mem_tables;
const std::string DB::Properties::kEstimateNumKeys =
                      rocksdb_prefix + estimate_num_keys;
const std::string DB::Properties::kEstimateTableReadersMem =
                      rocksdb_prefix + estimate_table_readers_mem;
const std::string DB::Properties::kIsFileDeletionsEnabled =
                      rocksdb_prefix + is_file_deletions_enabled;
const std::string DB::Properties::kNumSnapshots =
                      rocksdb_prefix + num_snapshots;
const std::string DB::Properties::kOldestSnapshotTime =
                      rocksdb_prefix + oldest_snapshot_time;
const std::string DB::Properties::kNumLiveVersions =
                      rocksdb_prefix + num_live_versions;
const std::string DB::Properties::kCurrentSuperVersionNumber =
    rocksdb_prefix + current_version_number;
const std::string DB::Properties::kEstimateLiveDataSize =
                      rocksdb_prefix + estimate_live_data_size;
const std::string DB::Properties::kMinLogNumberToKeep =
    rocksdb_prefix + min_log_number_to_keep;
const std::string DB::Properties::kTotalSstFilesSize =
                      rocksdb_prefix + total_sst_files_size;
const std::string DB::Properties::kBaseLevel = rocksdb_prefix + base_level;
const std::string DB::Properties::kEstimatePendingCompactionBytes =
    rocksdb_prefix + estimate_pending_comp_bytes;
const std::string DB::Properties::kAggregatedTableProperties =
    rocksdb_prefix + aggregated_table_properties;
const std::string DB::Properties::kAggregatedTablePropertiesAtLevel =
    rocksdb_prefix + aggregated_table_properties_at_level;
const std::string DB::Properties::kActualDelayedWriteRate =
    rocksdb_prefix + actual_delayed_write_rate;
const std::string DB::Properties::kIsWriteStopped =
    rocksdb_prefix + is_write_stopped;
const std::string DB::Properties::kEstimateOldestKeyTime =
    rocksdb_prefix + estimate_oldest_key_time;

const std::unordered_map<std::string, DBPropertyInfo>
    InternalStats::ppt_name_to_info = {
        {DB::Properties::kNumFilesAtLevelPrefix,
         {false, &InternalStats::HandleNumFilesAtLevel, nullptr, nullptr}},
        {DB::Properties::kCompressionRatioAtLevelPrefix,
         {false, &InternalStats::HandleCompressionRatioAtLevelPrefix, nullptr,
          nullptr}},
        {DB::Properties::kLevelStats,
         {false, &InternalStats::HandleLevelStats, nullptr, nullptr}},
        {DB::Properties::kStats,
         {false, &InternalStats::HandleStats, nullptr, nullptr}},
        {DB::Properties::kCFStats,
         {false, &InternalStats::HandleCFStats, nullptr,
          &InternalStats::HandleCFMapStats}},
        {DB::Properties::kCFStatsNoFileHistogram,
         {false, &InternalStats::HandleCFStatsNoFileHistogram, nullptr,
          nullptr}},
        {DB::Properties::kCFFileHistogram,
         {false, &InternalStats::HandleCFFileHistogram, nullptr, nullptr}},
        {DB::Properties::kDBStats,
         {false, &InternalStats::HandleDBStats, nullptr, nullptr}},
        {DB::Properties::kSSTables,
         {false, &InternalStats::HandleSsTables, nullptr, nullptr}},
        {DB::Properties::kAggregatedTableProperties,
         {false, &InternalStats::HandleAggregatedTableProperties, nullptr,
          nullptr}},
        {DB::Properties::kAggregatedTablePropertiesAtLevel,
         {false, &InternalStats::HandleAggregatedTablePropertiesAtLevel,
          nullptr, nullptr}},
        {DB::Properties::kNumImmutableMemTable,
         {false, nullptr, &InternalStats::HandleNumImmutableMemTable, nullptr}},
        {DB::Properties::kNumImmutableMemTableFlushed,
         {false, nullptr, &InternalStats::HandleNumImmutableMemTableFlushed,
          nullptr}},
        {DB::Properties::kMemTableFlushPending,
         {false, nullptr, &InternalStats::HandleMemTableFlushPending, nullptr}},
        {DB::Properties::kCompactionPending,
         {false, nullptr, &InternalStats::HandleCompactionPending, nullptr}},
        {DB::Properties::kBackgroundErrors,
         {false, nullptr, &InternalStats::HandleBackgroundErrors, nullptr}},
        {DB::Properties::kCurSizeActiveMemTable,
         {false, nullptr, &InternalStats::HandleCurSizeActiveMemTable,
          nullptr}},
        {DB::Properties::kCurSizeAllMemTables,
         {false, nullptr, &InternalStats::HandleCurSizeAllMemTables, nullptr}},
        {DB::Properties::kSizeAllMemTables,
         {false, nullptr, &InternalStats::HandleSizeAllMemTables, nullptr}},
        {DB::Properties::kNumEntriesActiveMemTable,
         {false, nullptr, &InternalStats::HandleNumEntriesActiveMemTable,
          nullptr}},
        {DB::Properties::kNumEntriesImmMemTables,
         {false, nullptr, &InternalStats::HandleNumEntriesImmMemTables,
          nullptr}},
        {DB::Properties::kNumDeletesActiveMemTable,
         {false, nullptr, &InternalStats::HandleNumDeletesActiveMemTable,
          nullptr}},
        {DB::Properties::kNumDeletesImmMemTables,
         {false, nullptr, &InternalStats::HandleNumDeletesImmMemTables,
          nullptr}},
        {DB::Properties::kEstimateNumKeys,
         {false, nullptr, &InternalStats::HandleEstimateNumKeys, nullptr}},
        {DB::Properties::kEstimateTableReadersMem,
         {true, nullptr, &InternalStats::HandleEstimateTableReadersMem,
          nullptr}},
        {DB::Properties::kIsFileDeletionsEnabled,
         {false, nullptr, &InternalStats::HandleIsFileDeletionsEnabled,
          nullptr}},
        {DB::Properties::kNumSnapshots,
         {false, nullptr, &InternalStats::HandleNumSnapshots, nullptr}},
        {DB::Properties::kOldestSnapshotTime,
         {false, nullptr, &InternalStats::HandleOldestSnapshotTime, nullptr}},
        {DB::Properties::kNumLiveVersions,
         {false, nullptr, &InternalStats::HandleNumLiveVersions, nullptr}},
        {DB::Properties::kCurrentSuperVersionNumber,
         {false, nullptr, &InternalStats::HandleCurrentSuperVersionNumber,
          nullptr}},
        {DB::Properties::kEstimateLiveDataSize,
         {true, nullptr, &InternalStats::HandleEstimateLiveDataSize, nullptr}},
        {DB::Properties::kMinLogNumberToKeep,
         {false, nullptr, &InternalStats::HandleMinLogNumberToKeep, nullptr}},
        {DB::Properties::kBaseLevel,
         {false, nullptr, &InternalStats::HandleBaseLevel, nullptr}},
        {DB::Properties::kTotalSstFilesSize,
         {false, nullptr, &InternalStats::HandleTotalSstFilesSize, nullptr}},
        {DB::Properties::kEstimatePendingCompactionBytes,
         {false, nullptr, &InternalStats::HandleEstimatePendingCompactionBytes,
          nullptr}},
        {DB::Properties::kNumRunningFlushes,
         {false, nullptr, &InternalStats::HandleNumRunningFlushes, nullptr}},
        {DB::Properties::kNumRunningCompactions,
         {false, nullptr, &InternalStats::HandleNumRunningCompactions,
          nullptr}},
        {DB::Properties::kActualDelayedWriteRate,
         {false, nullptr, &InternalStats::HandleActualDelayedWriteRate,
          nullptr}},
        {DB::Properties::kIsWriteStopped,
         {false, nullptr, &InternalStats::HandleIsWriteStopped, nullptr}},
        {DB::Properties::kEstimateOldestKeyTime,
         {false, nullptr, &InternalStats::HandleEstimateOldestKeyTime,
          nullptr}},
};

const DBPropertyInfo* GetPropertyInfo(const Slice& property) {
  std::string ppt_name = GetPropertyNameAndArg(property).first.ToString();
  auto ppt_info_iter = InternalStats::ppt_name_to_info.find(ppt_name);
  if (ppt_info_iter == InternalStats::ppt_name_to_info.end()) {
    return nullptr;
  }
  return &ppt_info_iter->second;
}

bool InternalStats::GetStringProperty(const DBPropertyInfo& property_info,
                                      const Slice& property,
                                      std::string* value) {
  assert(value != nullptr);
  assert(property_info.handle_string != nullptr);
  Slice arg = GetPropertyNameAndArg(property).second;
  return (this->*(property_info.handle_string))(value, arg);
}

bool InternalStats::GetMapProperty(const DBPropertyInfo& property_info,
                                   const Slice& property,
                                   std::map<std::string, std::string>* value) {
  assert(value != nullptr);
  assert(property_info.handle_map != nullptr);
  return (this->*(property_info.handle_map))(value);
}

bool InternalStats::GetIntProperty(const DBPropertyInfo& property_info,
                                   uint64_t* value, DBImpl* db) {
  assert(value != nullptr);
  assert(property_info.handle_int != nullptr &&
         !property_info.need_out_of_mutex);
  db->mutex_.AssertHeld();
  return (this->*(property_info.handle_int))(value, db, nullptr /* version */);
}

bool InternalStats::GetIntPropertyOutOfMutex(
    const DBPropertyInfo& property_info, Version* version, uint64_t* value) {
  assert(value != nullptr);
  assert(property_info.handle_int != nullptr &&
         property_info.need_out_of_mutex);
  return (this->*(property_info.handle_int))(value, nullptr /* db */, version);
}

bool InternalStats::HandleNumFilesAtLevel(std::string* value, Slice suffix) {
  uint64_t level;
  const auto* vstorage = cfd_->current()->storage_info();
  bool ok = ConsumeDecimalNumber(&suffix, &level) && suffix.empty();
  if (!ok || static_cast<int>(level) >= number_levels_) {
    return false;
  } else {
    char buf[100];
    snprintf(buf, sizeof(buf), "%d",
             vstorage->NumLevelFiles(static_cast<int>(level)));
    *value = buf;
    return true;
  }
}

bool InternalStats::HandleCompressionRatioAtLevelPrefix(std::string* value,
                                                        Slice suffix) {
  uint64_t level;
  const auto* vstorage = cfd_->current()->storage_info();
  bool ok = ConsumeDecimalNumber(&suffix, &level) && suffix.empty();
  if (!ok || level >= static_cast<uint64_t>(number_levels_)) {
    return false;
  }
  *value = ToString(
      vstorage->GetEstimatedCompressionRatioAtLevel(static_cast<int>(level)));
  return true;
}

bool InternalStats::HandleLevelStats(std::string* value, Slice suffix) {
  char buf[1000];
  const auto* vstorage = cfd_->current()->storage_info();
  snprintf(buf, sizeof(buf),
           "Level Files Size(MB)\n"
           "--------------------\n");
  value->append(buf);

  for (int level = 0; level < number_levels_; level++) {
    snprintf(buf, sizeof(buf), "%3d %8d %8.0f\n", level,
             vstorage->NumLevelFiles(level),
             vstorage->NumLevelBytes(level) / kMB);
    value->append(buf);
  }
  return true;
}

bool InternalStats::HandleStats(std::string* value, Slice suffix) {
  if (!HandleCFStats(value, suffix)) {
    return false;
  }
  if (!HandleDBStats(value, suffix)) {
    return false;
  }
  return true;
}

bool InternalStats::HandleCFMapStats(
    std::map<std::string, std::string>* cf_stats) {
  DumpCFMapStats(cf_stats);
  return true;
}

bool InternalStats::HandleCFStats(std::string* value, Slice suffix) {
  DumpCFStats(value);
  return true;
}

bool InternalStats::HandleCFStatsNoFileHistogram(std::string* value,
                                                 Slice suffix) {
  DumpCFStatsNoFileHistogram(value);
  return true;
}

bool InternalStats::HandleCFFileHistogram(std::string* value, Slice suffix) {
  DumpCFFileHistogram(value);
  return true;
}

bool InternalStats::HandleDBStats(std::string* value, Slice suffix) {
  DumpDBStats(value);
  return true;
}

bool InternalStats::HandleSsTables(std::string* value, Slice suffix) {
  auto* current = cfd_->current();
  *value = current->DebugString(true, true);
  return true;
}

bool InternalStats::HandleAggregatedTableProperties(std::string* value,
                                                    Slice suffix) {
  std::shared_ptr<const TableProperties> tp;
  auto s = cfd_->current()->GetAggregatedTableProperties(&tp);
  if (!s.ok()) {
    return false;
  }
  *value = tp->ToString();
  return true;
}

bool InternalStats::HandleAggregatedTablePropertiesAtLevel(std::string* value,
                                                           Slice suffix) {
  uint64_t level;
  bool ok = ConsumeDecimalNumber(&suffix, &level) && suffix.empty();
  if (!ok || static_cast<int>(level) >= number_levels_) {
    return false;
  }
  std::shared_ptr<const TableProperties> tp;
  auto s = cfd_->current()->GetAggregatedTableProperties(
      &tp, static_cast<int>(level));
  if (!s.ok()) {
    return false;
  }
  *value = tp->ToString();
  return true;
}

bool InternalStats::HandleNumImmutableMemTable(uint64_t* value, DBImpl* db,
                                               Version* version) {
  *value = cfd_->imm()->NumNotFlushed();
  return true;
}

bool InternalStats::HandleNumImmutableMemTableFlushed(uint64_t* value,
                                                      DBImpl* db,
                                                      Version* version) {
  *value = cfd_->imm()->NumFlushed();
  return true;
}

bool InternalStats::HandleMemTableFlushPending(uint64_t* value, DBImpl* db,
                                               Version* version) {
  // Return number of mem tables that are ready to flush (made immutable)
  *value = (cfd_->imm()->IsFlushPending() ? 1 : 0);
  return true;
}

bool InternalStats::HandleNumRunningFlushes(uint64_t* value, DBImpl* db,
                                            Version* version) {
  *value = db->num_running_flushes();
  return true;
}

bool InternalStats::HandleCompactionPending(uint64_t* value, DBImpl* db,
                                            Version* version) {
  // 1 if the system already determines at least one compaction is needed.
  // 0 otherwise,
  const auto* vstorage = cfd_->current()->storage_info();
  *value = (cfd_->compaction_picker()->NeedsCompaction(vstorage) ? 1 : 0);
  return true;
}

bool InternalStats::HandleNumRunningCompactions(uint64_t* value, DBImpl* db,
                                                Version* version) {
  *value = db->num_running_compactions_;
  return true;
}

bool InternalStats::HandleBackgroundErrors(uint64_t* value, DBImpl* db,
                                           Version* version) {
  // Accumulated number of  errors in background flushes or compactions.
  *value = GetBackgroundErrorCount();
  return true;
}

bool InternalStats::HandleCurSizeActiveMemTable(uint64_t* value, DBImpl* db,
                                                Version* version) {
  // Current size of the active memtable
  *value = cfd_->mem()->ApproximateMemoryUsage();
  return true;
}

bool InternalStats::HandleCurSizeAllMemTables(uint64_t* value, DBImpl* db,
                                              Version* version) {
  // Current size of the active memtable + immutable memtables
  *value = cfd_->mem()->ApproximateMemoryUsage() +
           cfd_->imm()->ApproximateUnflushedMemTablesMemoryUsage();
  return true;
}

bool InternalStats::HandleSizeAllMemTables(uint64_t* value, DBImpl* db,
                                           Version* version) {
  *value = cfd_->mem()->ApproximateMemoryUsage() +
           cfd_->imm()->ApproximateMemoryUsage();
  return true;
}

bool InternalStats::HandleNumEntriesActiveMemTable(uint64_t* value, DBImpl* db,
                                                   Version* version) {
  // Current number of entires in the active memtable
  *value = cfd_->mem()->num_entries();
  return true;
}

bool InternalStats::HandleNumEntriesImmMemTables(uint64_t* value, DBImpl* db,
                                                 Version* version) {
  // Current number of entries in the immutable memtables
  *value = cfd_->imm()->current()->GetTotalNumEntries();
  return true;
}

bool InternalStats::HandleNumDeletesActiveMemTable(uint64_t* value, DBImpl* db,
                                                   Version* version) {
  // Current number of entires in the active memtable
  *value = cfd_->mem()->num_deletes();
  return true;
}

bool InternalStats::HandleNumDeletesImmMemTables(uint64_t* value, DBImpl* db,
                                                 Version* version) {
  // Current number of entries in the immutable memtables
  *value = cfd_->imm()->current()->GetTotalNumDeletes();
  return true;
}

bool InternalStats::HandleEstimateNumKeys(uint64_t* value, DBImpl* db,
                                          Version* version) {
  // Estimate number of entries in the column family:
  // Use estimated entries in tables + total entries in memtables.
  const auto* vstorage = cfd_->current()->storage_info();
  uint64_t estimate_keys = cfd_->mem()->num_entries() +
                           cfd_->imm()->current()->GetTotalNumEntries() +
                           vstorage->GetEstimatedActiveKeys();
  uint64_t estimate_deletes =
      cfd_->mem()->num_deletes() + cfd_->imm()->current()->GetTotalNumDeletes();
  *value = estimate_keys > estimate_deletes * 2
               ? estimate_keys - (estimate_deletes * 2)
               : 0;
  return true;
}

bool InternalStats::HandleNumSnapshots(uint64_t* value, DBImpl* db,
                                       Version* version) {
  *value = db->snapshots().count();
  return true;
}

bool InternalStats::HandleOldestSnapshotTime(uint64_t* value, DBImpl* db,
                                             Version* version) {
  *value = static_cast<uint64_t>(db->snapshots().GetOldestSnapshotTime());
  return true;
}

bool InternalStats::HandleNumLiveVersions(uint64_t* value, DBImpl* db,
                                          Version* version) {
  *value = cfd_->GetNumLiveVersions();
  return true;
}

bool InternalStats::HandleCurrentSuperVersionNumber(uint64_t* value, DBImpl* db,
                                                    Version* version) {
  *value = cfd_->GetSuperVersionNumber();
  return true;
}

bool InternalStats::HandleIsFileDeletionsEnabled(uint64_t* value, DBImpl* db,
                                                 Version* version) {
  *value = db->IsFileDeletionsEnabled();
  return true;
}

bool InternalStats::HandleBaseLevel(uint64_t* value, DBImpl* db,
                                    Version* version) {
  const auto* vstorage = cfd_->current()->storage_info();
  *value = vstorage->base_level();
  return true;
}

bool InternalStats::HandleTotalSstFilesSize(uint64_t* value, DBImpl* db,
                                            Version* version) {
  *value = cfd_->GetTotalSstFilesSize();
  return true;
}

bool InternalStats::HandleEstimatePendingCompactionBytes(uint64_t* value,
                                                         DBImpl* db,
                                                         Version* version) {
  const auto* vstorage = cfd_->current()->storage_info();
  *value = vstorage->estimated_compaction_needed_bytes();
  return true;
}

bool InternalStats::HandleEstimateTableReadersMem(uint64_t* value, DBImpl* db,
                                                  Version* version) {
  *value = (version == nullptr) ? 0 : version->GetMemoryUsageByTableReaders();
  return true;
}

bool InternalStats::HandleEstimateLiveDataSize(uint64_t* value, DBImpl* db,
                                               Version* version) {
  const auto* vstorage = cfd_->current()->storage_info();
  *value = vstorage->EstimateLiveDataSize();
  return true;
}

bool InternalStats::HandleMinLogNumberToKeep(uint64_t* value, DBImpl* db,
                                             Version* version) {
  *value = db->MinLogNumberToKeep();
  return true;
}

bool InternalStats::HandleActualDelayedWriteRate(uint64_t* value, DBImpl* db,
                                                 Version* version) {
  const WriteController& wc = db->write_controller();
  if (!wc.NeedsDelay()) {
    *value = 0;
  } else {
    *value = wc.delayed_write_rate();
  }
  return true;
}

bool InternalStats::HandleIsWriteStopped(uint64_t* value, DBImpl* db,
                                         Version* version) {
  *value = db->write_controller().IsStopped() ? 1 : 0;
  return true;
}

bool InternalStats::HandleEstimateOldestKeyTime(uint64_t* value, DBImpl* /*db*/,
                                                Version* /*version*/) {
  // TODO(yiwu): The property is currently available for fifo compaction
  // with allow_compaction = false. This is because we don't propagate
  // oldest_key_time on compaction.
  if (cfd_->ioptions()->compaction_style != kCompactionStyleFIFO ||
<<<<<<< HEAD
      cfd_->ioptions()->compaction_options_fifo.allow_compaction) {
=======
      cfd_->GetCurrentMutableCFOptions()
          ->compaction_options_fifo.allow_compaction) {
>>>>>>> dbd8fa09
    return false;
  }

  TablePropertiesCollection collection;
  auto s = cfd_->current()->GetPropertiesOfAllTables(&collection);
  if (!s.ok()) {
    return false;
  }
  *value = std::numeric_limits<uint64_t>::max();
  for (auto& p : collection) {
    *value = std::min(*value, p.second->oldest_key_time);
    if (*value == 0) {
      break;
    }
  }
  if (*value > 0) {
    *value = std::min({cfd_->mem()->ApproximateOldestKeyTime(),
                       cfd_->imm()->ApproximateOldestKeyTime(), *value});
  }
  return *value > 0 && *value < std::numeric_limits<uint64_t>::max();
}

void InternalStats::DumpDBStats(std::string* value) {
  char buf[1000];
  // DB-level stats, only available from default column family
  double seconds_up = (env_->NowMicros() - started_at_ + 1) / kMicrosInSec;
  double interval_seconds_up = seconds_up - db_stats_snapshot_.seconds_up;
  snprintf(buf, sizeof(buf),
           "\n** DB Stats **\nUptime(secs): %.1f total, %.1f interval\n",
           seconds_up, interval_seconds_up);
  value->append(buf);
  // Cumulative
  uint64_t user_bytes_written = GetDBStats(InternalStats::BYTES_WRITTEN);
  uint64_t num_keys_written = GetDBStats(InternalStats::NUMBER_KEYS_WRITTEN);
  uint64_t write_other = GetDBStats(InternalStats::WRITE_DONE_BY_OTHER);
  uint64_t write_self = GetDBStats(InternalStats::WRITE_DONE_BY_SELF);
  uint64_t wal_bytes = GetDBStats(InternalStats::WAL_FILE_BYTES);
  uint64_t wal_synced = GetDBStats(InternalStats::WAL_FILE_SYNCED);
  uint64_t write_with_wal = GetDBStats(InternalStats::WRITE_WITH_WAL);
  uint64_t write_stall_micros = GetDBStats(InternalStats::WRITE_STALL_MICROS);

  const int kHumanMicrosLen = 32;
  char human_micros[kHumanMicrosLen];

  // Data
  // writes: total number of write requests.
  // keys: total number of key updates issued by all the write requests
  // commit groups: number of group commits issued to the DB. Each group can
  //                contain one or more writes.
  // so writes/keys is the average number of put in multi-put or put
  // writes/groups is the average group commit size.
  //
  // The format is the same for interval stats.
  snprintf(buf, sizeof(buf),
           "Cumulative writes: %s writes, %s keys, %s commit groups, "
           "%.1f writes per commit group, ingest: %.2f GB, %.2f MB/s\n",
           NumberToHumanString(write_other + write_self).c_str(),
           NumberToHumanString(num_keys_written).c_str(),
           NumberToHumanString(write_self).c_str(),
           (write_other + write_self) / static_cast<double>(write_self + 1),
           user_bytes_written / kGB, user_bytes_written / kMB / seconds_up);
  value->append(buf);
  // WAL
  snprintf(buf, sizeof(buf),
           "Cumulative WAL: %s writes, %s syncs, "
           "%.2f writes per sync, written: %.2f GB, %.2f MB/s\n",
           NumberToHumanString(write_with_wal).c_str(),
           NumberToHumanString(wal_synced).c_str(),
           write_with_wal / static_cast<double>(wal_synced + 1),
           wal_bytes / kGB, wal_bytes / kMB / seconds_up);
  value->append(buf);
  // Stall
  AppendHumanMicros(write_stall_micros, human_micros, kHumanMicrosLen, true);
  snprintf(buf, sizeof(buf),
           "Cumulative stall: %s, %.1f percent\n",
           human_micros,
           // 10000 = divide by 1M to get secs, then multiply by 100 for pct
           write_stall_micros / 10000.0 / std::max(seconds_up, 0.001));
  value->append(buf);

  // Interval
  uint64_t interval_write_other = write_other - db_stats_snapshot_.write_other;
  uint64_t interval_write_self = write_self - db_stats_snapshot_.write_self;
  uint64_t interval_num_keys_written =
      num_keys_written - db_stats_snapshot_.num_keys_written;
  snprintf(buf, sizeof(buf),
           "Interval writes: %s writes, %s keys, %s commit groups, "
           "%.1f writes per commit group, ingest: %.2f MB, %.2f MB/s\n",
           NumberToHumanString(
               interval_write_other + interval_write_self).c_str(),
           NumberToHumanString(interval_num_keys_written).c_str(),
           NumberToHumanString(interval_write_self).c_str(),
           static_cast<double>(interval_write_other + interval_write_self) /
               (interval_write_self + 1),
           (user_bytes_written - db_stats_snapshot_.ingest_bytes) / kMB,
           (user_bytes_written - db_stats_snapshot_.ingest_bytes) / kMB /
               std::max(interval_seconds_up, 0.001)),
  value->append(buf);

  uint64_t interval_write_with_wal =
      write_with_wal - db_stats_snapshot_.write_with_wal;
  uint64_t interval_wal_synced = wal_synced - db_stats_snapshot_.wal_synced;
  uint64_t interval_wal_bytes = wal_bytes - db_stats_snapshot_.wal_bytes;

  snprintf(buf, sizeof(buf),
           "Interval WAL: %s writes, %s syncs, "
           "%.2f writes per sync, written: %.2f MB, %.2f MB/s\n",
           NumberToHumanString(interval_write_with_wal).c_str(),
           NumberToHumanString(interval_wal_synced).c_str(),
           interval_write_with_wal /
              static_cast<double>(interval_wal_synced + 1),
           interval_wal_bytes / kGB,
           interval_wal_bytes / kMB / std::max(interval_seconds_up, 0.001));
  value->append(buf);

  // Stall
  AppendHumanMicros(
      write_stall_micros - db_stats_snapshot_.write_stall_micros,
      human_micros, kHumanMicrosLen, true);
  snprintf(buf, sizeof(buf),
           "Interval stall: %s, %.1f percent\n",
           human_micros,
           // 10000 = divide by 1M to get secs, then multiply by 100 for pct
           (write_stall_micros - db_stats_snapshot_.write_stall_micros) /
               10000.0 / std::max(interval_seconds_up, 0.001));
  value->append(buf);

  db_stats_snapshot_.seconds_up = seconds_up;
  db_stats_snapshot_.ingest_bytes = user_bytes_written;
  db_stats_snapshot_.write_other = write_other;
  db_stats_snapshot_.write_self = write_self;
  db_stats_snapshot_.num_keys_written = num_keys_written;
  db_stats_snapshot_.wal_bytes = wal_bytes;
  db_stats_snapshot_.wal_synced = wal_synced;
  db_stats_snapshot_.write_with_wal = write_with_wal;
  db_stats_snapshot_.write_stall_micros = write_stall_micros;
}

/**
 * Dump Compaction Level stats to a map of stat name with "compaction." prefix
 * to value in double as string. The level in stat name is represented with
 * a prefix "Lx" where "x" is the level number. A special level "Sum"
 * represents the sum of a stat for all levels.
 * The result also contains IO stall counters which keys start with "io_stalls."
 * and values represent uint64 encoded as strings.
 */
void InternalStats::DumpCFMapStats(
        std::map<std::string, std::string>* cf_stats) {
  CompactionStats compaction_stats_sum(0);
  std::map<int, std::map<LevelStatType, double>> levels_stats;
  DumpCFMapStats(&levels_stats, &compaction_stats_sum);
  for (auto const& level_ent : levels_stats) {
    auto level_str =
        level_ent.first == -1 ? "Sum" : "L" + ToString(level_ent.first);
    for (auto const& stat_ent : level_ent.second) {
      auto stat_type = stat_ent.first;
      auto key_str =
          "compaction." + level_str + "." +
          InternalStats::compaction_level_stats.at(stat_type).property_name;
      (*cf_stats)[key_str] = std::to_string(stat_ent.second);
    }
  }

  DumpCFMapStatsIOStalls(cf_stats);
}

void InternalStats::DumpCFMapStats(
    std::map<int, std::map<LevelStatType, double>>* levels_stats,
    CompactionStats* compaction_stats_sum) {
  const VersionStorageInfo* vstorage = cfd_->current()->storage_info();

  int num_levels_to_check =
      (cfd_->ioptions()->compaction_style != kCompactionStyleFIFO)
          ? vstorage->num_levels() - 1
          : 1;

  // Compaction scores are sorted based on its value. Restore them to the
  // level order
  std::vector<double> compaction_score(number_levels_, 0);
  for (int i = 0; i < num_levels_to_check; ++i) {
    compaction_score[vstorage->CompactionScoreLevel(i)] =
        vstorage->CompactionScore(i);
  }
  // Count # of files being compacted for each level
  std::vector<int> files_being_compacted(number_levels_, 0);
  for (int level = 0; level < number_levels_; ++level) {
    for (auto* f : vstorage->LevelFiles(level)) {
      if (f->being_compacted) {
        ++files_being_compacted[level];
      }
    }
  }

  int total_files = 0;
  int total_files_being_compacted = 0;
  double total_file_size = 0;
  uint64_t flush_ingest = cf_stats_value_[BYTES_FLUSHED];
  uint64_t add_file_ingest = cf_stats_value_[BYTES_INGESTED_ADD_FILE];
  uint64_t curr_ingest = flush_ingest + add_file_ingest;
  for (int level = 0; level < number_levels_; level++) {
    int files = vstorage->NumLevelFiles(level);
    total_files += files;
    total_files_being_compacted += files_being_compacted[level];
    if (comp_stats_[level].micros > 0 || files > 0) {
      compaction_stats_sum->Add(comp_stats_[level]);
      total_file_size += vstorage->NumLevelBytes(level);
      uint64_t input_bytes;
      if (level == 0) {
        input_bytes = curr_ingest;
      } else {
        input_bytes = comp_stats_[level].bytes_read_non_output_levels;
      }
      double w_amp =
          (input_bytes == 0)
              ? 0.0
              : static_cast<double>(comp_stats_[level].bytes_written) /
                    input_bytes;
      std::map<LevelStatType, double> level_stats;
      PrepareLevelStats(&level_stats, files, files_being_compacted[level],
                        static_cast<double>(vstorage->NumLevelBytes(level)),
                        compaction_score[level], w_amp, comp_stats_[level]);
      (*levels_stats)[level] = level_stats;
    }
  }
  // Cumulative summary
  double w_amp = compaction_stats_sum->bytes_written /
                 static_cast<double>(curr_ingest + 1);
  // Stats summary across levels
  std::map<LevelStatType, double> sum_stats;
  PrepareLevelStats(&sum_stats, total_files, total_files_being_compacted,
                    total_file_size, 0, w_amp, *compaction_stats_sum);
  (*levels_stats)[-1] = sum_stats;  //  -1 is for the Sum level
}

void InternalStats::DumpCFMapStatsIOStalls(
    std::map<std::string, std::string>* cf_stats) {
  (*cf_stats)["io_stalls.level0_slowdown"] =
      std::to_string(cf_stats_count_[L0_FILE_COUNT_LIMIT_SLOWDOWNS]);
  (*cf_stats)["io_stalls.level0_slowdown_with_compaction"] =
      std::to_string(cf_stats_count_[LOCKED_L0_FILE_COUNT_LIMIT_SLOWDOWNS]);
  (*cf_stats)["io_stalls.level0_numfiles"] =
      std::to_string(cf_stats_count_[L0_FILE_COUNT_LIMIT_STOPS]);
  (*cf_stats)["io_stalls.level0_numfiles_with_compaction"] =
      std::to_string(cf_stats_count_[LOCKED_L0_FILE_COUNT_LIMIT_STOPS]);
  (*cf_stats)["io_stalls.stop_for_pending_compaction_bytes"] =
      std::to_string(cf_stats_count_[PENDING_COMPACTION_BYTES_LIMIT_STOPS]);
  (*cf_stats)["io_stalls.slowdown_for_pending_compaction_bytes"] =
      std::to_string(cf_stats_count_[PENDING_COMPACTION_BYTES_LIMIT_SLOWDOWNS]);
  (*cf_stats)["io_stalls.memtable_compaction"] =
      std::to_string(cf_stats_count_[MEMTABLE_LIMIT_STOPS]);
  (*cf_stats)["io_stalls.memtable_slowdown"] =
      std::to_string(cf_stats_count_[MEMTABLE_LIMIT_SLOWDOWNS]);

  uint64_t total_stop = cf_stats_count_[L0_FILE_COUNT_LIMIT_STOPS] +
                        cf_stats_count_[PENDING_COMPACTION_BYTES_LIMIT_STOPS] +
                        cf_stats_count_[MEMTABLE_LIMIT_STOPS];

  uint64_t total_slowdown =
      cf_stats_count_[L0_FILE_COUNT_LIMIT_SLOWDOWNS] +
      cf_stats_count_[PENDING_COMPACTION_BYTES_LIMIT_SLOWDOWNS] +
      cf_stats_count_[MEMTABLE_LIMIT_SLOWDOWNS];

  (*cf_stats)["io_stalls.total_stop"] = std::to_string(total_stop);
  (*cf_stats)["io_stalls.total_slowdown"] = std::to_string(total_slowdown);
}

void InternalStats::DumpCFStats(std::string* value) {
  DumpCFStatsNoFileHistogram(value);
  DumpCFFileHistogram(value);
}

void InternalStats::DumpCFStatsNoFileHistogram(std::string* value) {
  char buf[2000];
  // Per-ColumnFamily stats
  PrintLevelStatsHeader(buf, sizeof(buf), cfd_->GetName());
  value->append(buf);

  // Print stats for each level
  std::map<int, std::map<LevelStatType, double>> levels_stats;
  CompactionStats compaction_stats_sum(0);
  DumpCFMapStats(&levels_stats, &compaction_stats_sum);
  for (int l = 0; l < number_levels_; ++l) {
    if (levels_stats.find(l) != levels_stats.end()) {
      PrintLevelStats(buf, sizeof(buf), "L" + ToString(l), levels_stats[l]);
      value->append(buf);
    }
  }

  // Print sum of level stats
  PrintLevelStats(buf, sizeof(buf), "Sum", levels_stats[-1]);
  value->append(buf);

  uint64_t flush_ingest = cf_stats_value_[BYTES_FLUSHED];
  uint64_t add_file_ingest = cf_stats_value_[BYTES_INGESTED_ADD_FILE];
  uint64_t ingest_files_addfile = cf_stats_value_[INGESTED_NUM_FILES_TOTAL];
  uint64_t ingest_l0_files_addfile =
      cf_stats_value_[INGESTED_LEVEL0_NUM_FILES_TOTAL];
  uint64_t ingest_keys_addfile = cf_stats_value_[INGESTED_NUM_KEYS_TOTAL];
  // Cumulative summary
  uint64_t total_stall_count =
      cf_stats_count_[L0_FILE_COUNT_LIMIT_SLOWDOWNS] +
      cf_stats_count_[L0_FILE_COUNT_LIMIT_STOPS] +
      cf_stats_count_[PENDING_COMPACTION_BYTES_LIMIT_SLOWDOWNS] +
      cf_stats_count_[PENDING_COMPACTION_BYTES_LIMIT_STOPS] +
      cf_stats_count_[MEMTABLE_LIMIT_STOPS] +
      cf_stats_count_[MEMTABLE_LIMIT_SLOWDOWNS];
  // Interval summary
  uint64_t interval_flush_ingest =
      flush_ingest - cf_stats_snapshot_.ingest_bytes_flush;
  uint64_t interval_add_file_inget =
      add_file_ingest - cf_stats_snapshot_.ingest_bytes_addfile;
  uint64_t interval_ingest =
      interval_flush_ingest + interval_add_file_inget + 1;
  CompactionStats interval_stats(compaction_stats_sum);
  interval_stats.Subtract(cf_stats_snapshot_.comp_stats);
  double w_amp =
      interval_stats.bytes_written / static_cast<double>(interval_ingest);
  PrintLevelStats(buf, sizeof(buf), "Int", 0, 0, 0, 0, w_amp, interval_stats);
  value->append(buf);

  double seconds_up = (env_->NowMicros() - started_at_ + 1) / kMicrosInSec;
  double interval_seconds_up = seconds_up - cf_stats_snapshot_.seconds_up;
  snprintf(buf, sizeof(buf), "Uptime(secs): %.1f total, %.1f interval\n",
           seconds_up, interval_seconds_up);
  value->append(buf);
  snprintf(buf, sizeof(buf), "Flush(GB): cumulative %.3f, interval %.3f\n",
           flush_ingest / kGB, interval_flush_ingest / kGB);
  value->append(buf);
  snprintf(buf, sizeof(buf), "AddFile(GB): cumulative %.3f, interval %.3f\n",
           add_file_ingest / kGB, interval_add_file_inget / kGB);
  value->append(buf);

  uint64_t interval_ingest_files_addfile =
      ingest_files_addfile - cf_stats_snapshot_.ingest_files_addfile;
  snprintf(buf, sizeof(buf), "AddFile(Total Files): cumulative %" PRIu64
                             ", interval %" PRIu64 "\n",
           ingest_files_addfile, interval_ingest_files_addfile);
  value->append(buf);

  uint64_t interval_ingest_l0_files_addfile =
      ingest_l0_files_addfile - cf_stats_snapshot_.ingest_l0_files_addfile;
  snprintf(buf, sizeof(buf),
           "AddFile(L0 Files): cumulative %" PRIu64 ", interval %" PRIu64 "\n",
           ingest_l0_files_addfile, interval_ingest_l0_files_addfile);
  value->append(buf);

  uint64_t interval_ingest_keys_addfile =
      ingest_keys_addfile - cf_stats_snapshot_.ingest_keys_addfile;
  snprintf(buf, sizeof(buf),
           "AddFile(Keys): cumulative %" PRIu64 ", interval %" PRIu64 "\n",
           ingest_keys_addfile, interval_ingest_keys_addfile);
  value->append(buf);

  // Compact
  uint64_t compact_bytes_read = 0;
  uint64_t compact_bytes_write = 0;
  uint64_t compact_micros = 0;
  for (int level = 0; level < number_levels_; level++) {
    compact_bytes_read += comp_stats_[level].bytes_read_output_level +
                          comp_stats_[level].bytes_read_non_output_levels;
    compact_bytes_write += comp_stats_[level].bytes_written;
    compact_micros += comp_stats_[level].micros;
  }

  snprintf(buf, sizeof(buf),
           "Cumulative compaction: %.2f GB write, %.2f MB/s write, "
           "%.2f GB read, %.2f MB/s read, %.1f seconds\n",
           compact_bytes_write / kGB, compact_bytes_write / kMB / seconds_up,
           compact_bytes_read / kGB, compact_bytes_read / kMB / seconds_up,
           compact_micros / kMicrosInSec);
  value->append(buf);

  // Compaction interval
  uint64_t interval_compact_bytes_write =
      compact_bytes_write - cf_stats_snapshot_.compact_bytes_write;
  uint64_t interval_compact_bytes_read =
      compact_bytes_read - cf_stats_snapshot_.compact_bytes_read;
  uint64_t interval_compact_micros =
      compact_micros - cf_stats_snapshot_.compact_micros;

  snprintf(
      buf, sizeof(buf),
      "Interval compaction: %.2f GB write, %.2f MB/s write, "
      "%.2f GB read, %.2f MB/s read, %.1f seconds\n",
      interval_compact_bytes_write / kGB,
      interval_compact_bytes_write / kMB / std::max(interval_seconds_up, 0.001),
      interval_compact_bytes_read / kGB,
      interval_compact_bytes_read / kMB / std::max(interval_seconds_up, 0.001),
      interval_compact_micros / kMicrosInSec);
  value->append(buf);
  cf_stats_snapshot_.compact_bytes_write = compact_bytes_write;
  cf_stats_snapshot_.compact_bytes_read = compact_bytes_read;
  cf_stats_snapshot_.compact_micros = compact_micros;

  snprintf(buf, sizeof(buf),
           "Stalls(count): %" PRIu64
           " level0_slowdown, "
           "%" PRIu64
           " level0_slowdown_with_compaction, "
           "%" PRIu64
           " level0_numfiles, "
           "%" PRIu64
           " level0_numfiles_with_compaction, "
           "%" PRIu64
           " stop for pending_compaction_bytes, "
           "%" PRIu64
           " slowdown for pending_compaction_bytes, "
           "%" PRIu64
           " memtable_compaction, "
           "%" PRIu64
           " memtable_slowdown, "
           "interval %" PRIu64 " total count\n",
           cf_stats_count_[L0_FILE_COUNT_LIMIT_SLOWDOWNS],
           cf_stats_count_[LOCKED_L0_FILE_COUNT_LIMIT_SLOWDOWNS],
           cf_stats_count_[L0_FILE_COUNT_LIMIT_STOPS],
           cf_stats_count_[LOCKED_L0_FILE_COUNT_LIMIT_STOPS],
           cf_stats_count_[PENDING_COMPACTION_BYTES_LIMIT_STOPS],
           cf_stats_count_[PENDING_COMPACTION_BYTES_LIMIT_SLOWDOWNS],
           cf_stats_count_[MEMTABLE_LIMIT_STOPS],
           cf_stats_count_[MEMTABLE_LIMIT_SLOWDOWNS],
           total_stall_count - cf_stats_snapshot_.stall_count);
  value->append(buf);

  cf_stats_snapshot_.seconds_up = seconds_up;
  cf_stats_snapshot_.ingest_bytes_flush = flush_ingest;
  cf_stats_snapshot_.ingest_bytes_addfile = add_file_ingest;
  cf_stats_snapshot_.ingest_files_addfile = ingest_files_addfile;
  cf_stats_snapshot_.ingest_l0_files_addfile = ingest_l0_files_addfile;
  cf_stats_snapshot_.ingest_keys_addfile = ingest_keys_addfile;
  cf_stats_snapshot_.comp_stats = compaction_stats_sum;
  cf_stats_snapshot_.stall_count = total_stall_count;
}

void InternalStats::DumpCFFileHistogram(std::string* value) {
  char buf[2000];
  snprintf(buf, sizeof(buf),
           "\n** File Read Latency Histogram By Level [%s] **\n",
           cfd_->GetName().c_str());
  value->append(buf);

  for (int level = 0; level < number_levels_; level++) {
    if (!file_read_latency_[level].Empty()) {
      char buf2[5000];
      snprintf(buf2, sizeof(buf2),
               "** Level %d read latency histogram (micros):\n%s\n", level,
               file_read_latency_[level].ToString().c_str());
      value->append(buf2);
    }
  }
}

#else

const DBPropertyInfo* GetPropertyInfo(const Slice& property) { return nullptr; }

#endif  // !ROCKSDB_LITE

}  // namespace rocksdb<|MERGE_RESOLUTION|>--- conflicted
+++ resolved
@@ -789,12 +789,8 @@
   // with allow_compaction = false. This is because we don't propagate
   // oldest_key_time on compaction.
   if (cfd_->ioptions()->compaction_style != kCompactionStyleFIFO ||
-<<<<<<< HEAD
-      cfd_->ioptions()->compaction_options_fifo.allow_compaction) {
-=======
       cfd_->GetCurrentMutableCFOptions()
           ->compaction_options_fifo.allow_compaction) {
->>>>>>> dbd8fa09
     return false;
   }
 
