// Copyright (c) 2011-present, Facebook, Inc.  All rights reserved.
//  This source code is licensed under both the GPLv2 (found in the
//  COPYING file in the root directory) and Apache 2.0 License
//  (found in the LICENSE.Apache file in the root directory).
#pragma once

#define ROCKSDB_MAJOR 5
<<<<<<< HEAD
#define ROCKSDB_MINOR 11
#define ROCKSDB_PATCH 3
=======
#define ROCKSDB_MINOR 17
#define ROCKSDB_PATCH 2
>>>>>>> f438b98e

// Do not use these. We made the mistake of declaring macros starting with
// double underscore. Now we have to live with our choice. We'll deprecate these
// at some point
#define __ROCKSDB_MAJOR__ ROCKSDB_MAJOR
#define __ROCKSDB_MINOR__ ROCKSDB_MINOR
#define __ROCKSDB_PATCH__ ROCKSDB_PATCH<|MERGE_RESOLUTION|>--- conflicted
+++ resolved
@@ -5,13 +5,8 @@
 #pragma once
 
 #define ROCKSDB_MAJOR 5
-<<<<<<< HEAD
-#define ROCKSDB_MINOR 11
-#define ROCKSDB_PATCH 3
-=======
 #define ROCKSDB_MINOR 17
 #define ROCKSDB_PATCH 2
->>>>>>> f438b98e
 
 // Do not use these. We made the mistake of declaring macros starting with
 // double underscore. Now we have to live with our choice. We'll deprecate these
